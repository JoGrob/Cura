--- conflicted
+++ resolved
@@ -53,11 +53,7 @@
         if not hasattr(sys, "frozen"):
             Resources.addResourcePath(os.path.join(os.path.abspath(os.path.dirname(__file__)), ".."))
 
-<<<<<<< HEAD
         super().__init__(name = "cura", version = "master")
-=======
-        super().__init__(name = "cura", version = "15.06.01")
->>>>>>> ef86eb48
 
         self.setWindowIcon(QIcon(Resources.getPath(Resources.ImagesLocation, "cura-icon.png")))
 
