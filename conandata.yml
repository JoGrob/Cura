--- conflicted
+++ resolved
@@ -1,19 +1,10 @@
 version: "5.8.1"
 requirements:
-<<<<<<< HEAD
   - "cura_resources/(latest)@ultimaker/testing"
   - "uranium/(latest)@ultimaker/testing"
   - "curaengine/(latest)@ultimaker/testing"
   - "cura_binary_data/(latest)@ultimaker/testing"
   - "fdm_materials/(latest)@ultimaker/testing"
-=======
-  - "cura_resources/5.8.1"
-  - "uranium/5.8.1"
-  - "curaengine/5.8.1"
-  - "cura_binary_data/5.8.1"
-  - "fdm_materials/5.8.1"
-  - "curaengine_plugin_gradual_flow/0.1.0-beta.4"
->>>>>>> 63ff5517
   - "dulcificum/0.2.1"
   - "pysavitar/5.3.0"
   - "pynest2d/5.3.0"
