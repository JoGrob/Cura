// Copyright (c) 2022 Ultimaker B.V.
// Cura is released under the terms of the LGPLv3 or higher.

import QtQuick 2.10
import QtQuick.Controls 2.15
import QtQuick.Layouts 1.1

import UM 1.5 as UM
import Cura 1.1 as Cura

UM.PreferencesPage
{
    //: General configuration page title
    title: catalog.i18nc("@title:tab", "General")
    id: generalPreferencesPage

    width: parent ? parent.width: 0

    function setDefaultLanguage(languageCode)
    {
        //loops through the languageList and sets the language using the languageCode
        for(var i = 0; i < languageList.count; i++)
        {
            if (languageComboBox.model.get(i).code == languageCode)
            {
                languageComboBox.currentIndex = i
            }
        }
    }

    function setDefaultTheme(defaultThemeCode)
    {
        for(var i = 0; i < themeList.count; i++)
        {
            if (themeComboBox.model.get(i).code == defaultThemeCode)
            {
                themeComboBox.currentIndex = i
            }
        }
    }

    function setDefaultDiscardOrKeepProfile(code)
    {
        for (var i = 0; i < choiceOnProfileOverrideDropDownButton.model.count; i++)
        {
            if (choiceOnProfileOverrideDropDownButton.model.get(i).code == code)
            {
                choiceOnProfileOverrideDropDownButton.currentIndex = i;
                break;
            }
        }
    }

    function setDefaultOpenProjectOption(code)
    {
        for (var i = 0; i < choiceOnOpenProjectDropDownButton.model.count; ++i)
        {
            if (choiceOnOpenProjectDropDownButton.model.get(i).code == code)
            {
                choiceOnOpenProjectDropDownButton.currentIndex = i
                break;
            }
        }
    }

    function reset()
    {
        UM.Preferences.resetPreference("general/language")
        var defaultLanguage = UM.Preferences.getValue("general/language")
        setDefaultLanguage(defaultLanguage)

        UM.Preferences.resetPreference("general/theme")
        var defaultTheme = UM.Preferences.getValue("general/theme")
        setDefaultTheme(defaultTheme)

        UM.Preferences.resetPreference("general/use_tray_icon")
        trayIconCheckbox.checked = boolCheck(UM.Preferences.getValue("cura/use_tray_icon"))

        UM.Preferences.resetPreference("cura/single_instance")
        singleInstanceCheckbox.checked = boolCheck(UM.Preferences.getValue("cura/single_instance"))
        UM.Preferences.resetPreference("cura/single_instance_clear_before_load")
        singleInstanceClearBeforeLoadCheckbox.checked = boolCheck(UM.Preferences.getValue("cura/single_instance_clear_before_load"))

        UM.Preferences.resetPreference("physics/automatic_push_free")
        pushFreeCheckbox.checked = boolCheck(UM.Preferences.getValue("physics/automatic_push_free"))
        UM.Preferences.resetPreference("physics/automatic_drop_down")
        dropDownCheckbox.checked = boolCheck(UM.Preferences.getValue("physics/automatic_drop_down"))
        UM.Preferences.resetPreference("mesh/scale_to_fit")
        scaleToFitCheckbox.checked = boolCheck(UM.Preferences.getValue("mesh/scale_to_fit"))
        UM.Preferences.resetPreference("mesh/scale_tiny_meshes")
        scaleTinyCheckbox.checked = boolCheck(UM.Preferences.getValue("mesh/scale_tiny_meshes"))
        UM.Preferences.resetPreference("cura/select_models_on_load")
        selectModelsOnLoadCheckbox.checked = boolCheck(UM.Preferences.getValue("cura/select_models_on_load"))
        UM.Preferences.resetPreference("cura/jobname_prefix")
        prefixJobNameCheckbox.checked = boolCheck(UM.Preferences.getValue("cura/jobname_prefix"))
        UM.Preferences.resetPreference("view/show_overhang");
        showOverhangCheckbox.checked = boolCheck(UM.Preferences.getValue("view/show_overhang"))
        UM.Preferences.resetPreference("view/show_xray_warning");
        showXrayErrorCheckbox.checked = boolCheck(UM.Preferences.getValue("view/show_xray_warning"))
        UM.Preferences.resetPreference("view/center_on_select");
        centerOnSelectCheckbox.checked = boolCheck(UM.Preferences.getValue("view/center_on_select"))
        UM.Preferences.resetPreference("view/invert_zoom");
        invertZoomCheckbox.checked = boolCheck(UM.Preferences.getValue("view/invert_zoom"))
        UM.Preferences.resetPreference("view/zoom_to_mouse");
        zoomToMouseCheckbox.checked = boolCheck(UM.Preferences.getValue("view/zoom_to_mouse"))
        //UM.Preferences.resetPreference("view/top_layer_count");
        //topLayerCountCheckbox.checked = boolCheck(UM.Preferences.getValue("view/top_layer_count"))
        UM.Preferences.resetPreference("general/restore_window_geometry")
        restoreWindowPositionCheckbox.checked = boolCheck(UM.Preferences.getValue("general/restore_window_geometry"))

        UM.Preferences.resetPreference("general/camera_perspective_mode")
        //var defaultCameraMode = UM.Preferences.getValue("general/camera_perspective_mode")
//        /setDefaultCameraMode(defaultCameraMode)

        UM.Preferences.resetPreference("cura/choice_on_profile_override")
        setDefaultDiscardOrKeepProfile(UM.Preferences.getValue("cura/choice_on_profile_override"))

        UM.Preferences.resetPreference("cura/choice_on_open_project")
        setDefaultOpenProjectOption(UM.Preferences.getValue("cura/choice_on_open_project"))

        UM.Preferences.resetPreference("info/send_slice_info")
        sendDataCheckbox.checked = boolCheck(UM.Preferences.getValue("info/send_slice_info"))
        UM.Preferences.resetPreference("info/automatic_update_check")
        checkUpdatesCheckbox.checked = boolCheck(UM.Preferences.getValue("info/automatic_update_check"))

        UM.Preferences.resetPreference("info/latest_update_source")
        UM.Preferences.resetPreference("info/automatic_plugin_update_check")
        pluginNotificationsUpdateCheckbox.checked = boolCheck(UM.Preferences.getValue("info/automatic_plugin_update_check"))
    }

    buttons: [
        Cura.SecondaryButton
        {
            text: catalog.i18nc("@action:button", "Defaults")
            onClicked: reset()
        }
    ]
    ScrollView
    {
        id: preferencesScrollView
        width: parent.width
        height: parent.height

        ScrollBar.vertical: UM.ScrollBar
        {
            id: preferencesScrollBar
            parent: preferencesScrollView
            anchors
            {
                top: parent.top
                bottom: parent.bottom
                right: parent.right
            }

            onPositionChanged: {
                // This removes focus from items when scrolling.
                // This fixes comboboxes staying open and scrolling container
                if (!activeFocus) {
                    forceActiveFocus();
                }
            }
        }

        Column
        {
            UM.I18nCatalog{id: catalog; name: "cura"}
            width: preferencesScrollView.width - preferencesScrollBar.width

            UM.Label
            {
                font: UM.Theme.getFont("medium_bold")
                text: catalog.i18nc("@label", "Interface")
            }

            GridLayout
            {
                id: interfaceGrid
                columns: 2
                width: parent.width

                UM.Label
                {
                    id: languageLabel
                    text: "Language*:" //Don't translate this, to make it easier to find the language drop-down if you can't read the current language.
                }

                ListModel
                {
                    id: languageList

                    Component.onCompleted:
                    {
                        append({ text: "English", code: "en_US" })
                        append({ text: "Čeština", code: "cs_CZ" })
                        append({ text: "Deutsch", code: "de_DE" })
                        append({ text: "Español", code: "es_ES" })
                        append({ text: "Français", code: "fr_FR" })
                        append({ text: "Italiano", code: "it_IT" })
                        append({ text: "日本語", code: "ja_JP" })
                        append({ text: "한국어", code: "ko_KR" })
                        append({ text: "Nederlands", code: "nl_NL" })
                        append({ text: "Português do Brasil", code: "pt_BR" })
                        append({ text: "Português", code: "pt_PT" })
                        append({ text: "Русский", code: "ru_RU" })
                        append({ text: "Türkçe", code: "tr_TR" })
                        append({ text: "简体中文", code: "zh_CN" })
                        append({ text: "正體字", code: "zh_TW" })

                        var date_object = new Date();
                        if (date_object.getUTCMonth() == 8 && date_object.getUTCDate() == 19) //Only add Pirate on the 19th of September.
                        {
                            append({ text: "Pirate", code: "en_7S" })
                        }

                        // incomplete and/or abandoned
                        append({ text: catalog.i18nc("@heading", "-- incomplete --"), code: "" })
                        append({ text: "Magyar", code: "hu_HU" })
                        append({ text: "Suomi", code: "fi_FI" })
                        append({ text: "Polski", code: "pl_PL" })
                    }
                }

                Cura.ComboBox
                {
                    id: languageComboBox

                    textRole: "text"
                    model: languageList
                    implicitWidth: UM.Theme.getSize("combobox").width
                    implicitHeight: currencyField.height

                    function setCurrentIndex() {
                        var code = UM.Preferences.getValue("general/language");
                        for(var i = 0; i < languageList.count; ++i)
                        {
                            if(model.get(i).code == code)
                            {
                                return i
                            }
                        }
                    }

                    currentIndex: setCurrentIndex()

                    onActivated:
                    {
                        if (model.get(index).code != "")
                        {
                            UM.Preferences.setValue("general/language", model.get(index).code);
                        }
                        else
                        {
                            currentIndex = setCurrentIndex();
                        }
                    }
                }

                UM.Label
                {
                    id: currencyLabel
                    text: catalog.i18nc("@label", "Currency:")
                }

                Cura.TextField
                {
                    id: currencyField
                    selectByMouse: true
                    text: UM.Preferences.getValue("cura/currency")
                    implicitWidth: UM.Theme.getSize("combobox").width
                    onTextChanged: UM.Preferences.setValue("cura/currency", text)
                }

                UM.Label
                {
                    id: themeLabel
                    text: catalog.i18nc("@label: Please keep the asterix, it's to indicate that a restart is needed.", "Theme*:")
                }

                ListModel
                {
                    id: themeList

                    Component.onCompleted: {
                        var themes = UM.Theme.getThemes()
                        for (var i = 0; i < themes.length; i++)
                        {
                            append({ text: themes[i].name.toString(), code: themes[i].id.toString() });
                        }
                    }
                }

                Cura.ComboBox
                {
                    id: themeComboBox

                    model: themeList
                    textRole: "text"
                    implicitWidth: UM.Theme.getSize("combobox").width
                    implicitHeight: currencyField.height

                    currentIndex:
                    {
                        var code = UM.Preferences.getValue("general/theme");
                        for(var i = 0; i < themeList.count; ++i)
                        {
                            if(model.get(i).code == code)
                            {
                                return i
                            }
                        }
                        return 0;
                    }
                    onActivated: UM.Preferences.setValue("general/theme", model.get(index).code)
                }
            }

            UM.TooltipArea
            {
                width: childrenRect.width;
                height: childrenRect.height;

                text: catalog.i18nc("@info:tooltip", "Slice automatically when changing settings.")

                UM.CheckBox
                {
                    id: autoSliceCheckbox
                    checked: boolCheck(UM.Preferences.getValue("general/auto_slice"))
                    onClicked: UM.Preferences.setValue("general/auto_slice", checked)

                    text: catalog.i18nc("@option:check", "Slice automatically");
                }
            }

<<<<<<< HEAD
            UM.TooltipArea
            {
                width: childrenRect.width;
                height: childrenRect.height;

                text: catalog.i18nc("@info:tooltip", "Show an icon and notifications in the system notification area.")

                UM.CheckBox
                {
                    id: trayIconCheckbox
                    checked: boolCheck(UM.Preferences.getValue("general/use_tray_icon"))
                    onClicked: UM.Preferences.setValue("general/use_tray_icon", checked)

                    text: catalog.i18nc("@option:check", "Add icon to system tray (restart required)");
                }
=======
            UM.Label
            {
                id: languageCaption

                //: Language change warning
                text: catalog.i18nc("@label", "*You will need to restart the application for these changes to have effect.")
                wrapMode: Text.WordWrap
                font.italic: true
>>>>>>> 10b37472
            }

            Item
            {
                //: Spacer
                height: UM.Theme.getSize("default_margin").height
                width: UM.Theme.getSize("default_margin").width
            }

            UM.Label
            {
                font: UM.Theme.getFont("medium_bold")
                text: catalog.i18nc("@label", "Viewport behavior")
            }

            UM.TooltipArea
            {
                width: childrenRect.width;
                height: childrenRect.height;

                text: catalog.i18nc("@info:tooltip", "Highlight unsupported areas of the model in red. Without support these areas will not print properly.")

                UM.CheckBox
                {
                    id: showOverhangCheckbox

                    checked: boolCheck(UM.Preferences.getValue("view/show_overhang"))
                    onClicked: UM.Preferences.setValue("view/show_overhang", checked)

                    text: catalog.i18nc("@option:check", "Display overhang");
                }
            }


            UM.TooltipArea
            {
                width: childrenRect.width;
                height: childrenRect.height;

                text: catalog.i18nc("@info:tooltip", "Highlight missing or extraneous surfaces of the model using warning signs. The toolpaths will often be missing parts of the intended geometry.")

                UM.CheckBox
                {
                    id: showXrayErrorCheckbox

                    checked: boolCheck(UM.Preferences.getValue("view/show_xray_warning"))
                    onClicked: UM.Preferences.setValue("view/show_xray_warning",  checked)

                    text: catalog.i18nc("@option:check", "Display model errors");
                }
            }

            UM.TooltipArea
            {
                width: childrenRect.width;
                height: childrenRect.height;
                text: catalog.i18nc("@info:tooltip", "Moves the camera so the model is in the center of the view when a model is selected")

                UM.CheckBox
                {
                    id: centerOnSelectCheckbox
                    text: catalog.i18nc("@action:button","Center camera when item is selected");
                    checked: boolCheck(UM.Preferences.getValue("view/center_on_select"))
                    onClicked: UM.Preferences.setValue("view/center_on_select",  checked)
                }
            }

            UM.TooltipArea
            {
                width: childrenRect.width;
                height: childrenRect.height;
                text: catalog.i18nc("@info:tooltip", "Should the default zoom behavior of cura be inverted?")

                UM.CheckBox
                {
                    id: invertZoomCheckbox
                    text: catalog.i18nc("@action:button", "Invert the direction of camera zoom.");
                    checked: boolCheck(UM.Preferences.getValue("view/invert_zoom"))
                    onClicked: {
                        if(!checked && zoomToMouseCheckbox.checked) //Fix for Github issue Ultimaker/Cura#6490: Make sure the camera origin is in front when unchecking.
                        {
                            UM.Controller.setCameraOrigin("home");
                        }
                        UM.Preferences.setValue("view/invert_zoom", checked);
                    }
                }
            }

            UM.TooltipArea
            {
                width: childrenRect.width;
                height: childrenRect.height;
                text: zoomToMouseCheckbox.enabled ? catalog.i18nc("@info:tooltip", "Should zooming move in the direction of the mouse?") : catalog.i18nc("@info:tooltip", "Zooming towards the mouse is not supported in the orthographic perspective.")

                UM.CheckBox
                {
                    id: zoomToMouseCheckbox
                    text: catalog.i18nc("@action:button", "Zoom toward mouse direction")
                    checked: boolCheck(UM.Preferences.getValue("view/zoom_to_mouse")) && zoomToMouseCheckbox.enabled
                    onClicked: UM.Preferences.setValue("view/zoom_to_mouse", checked)
                    enabled: UM.Preferences.getValue("general/camera_perspective_mode") !== "orthographic"
                }

                //Because there is no signal for individual preferences, we need to manually link to the onPreferenceChanged signal.
                Connections
                {
                    target: UM.Preferences
                    function onPreferenceChanged(preference)
                    {
                        if(preference != "general/camera_perspective_mode")
                        {
                            return;
                        }
                        zoomToMouseCheckbox.enabled = UM.Preferences.getValue("general/camera_perspective_mode") !== "orthographic";
                        zoomToMouseCheckbox.checked = boolCheck(UM.Preferences.getValue("view/zoom_to_mouse")) && zoomToMouseCheckbox.enabled;
                    }
                }
            }

            UM.TooltipArea
            {
                width: childrenRect.width
                height: childrenRect.height
                text: catalog.i18nc("@info:tooltip", "Should models on the platform be moved so that they no longer intersect?")

                UM.CheckBox
                {
                    id: pushFreeCheckbox
                    text: catalog.i18nc("@option:check", "Ensure models are kept apart")
                    checked: boolCheck(UM.Preferences.getValue("physics/automatic_push_free"))
                    onCheckedChanged: UM.Preferences.setValue("physics/automatic_push_free", checked)
                }
            }
            UM.TooltipArea
            {
                width: childrenRect.width
                height: childrenRect.height
                text: catalog.i18nc("@info:tooltip", "Should models on the platform be moved down to touch the build plate?")

                UM.CheckBox
                {
                    id: dropDownCheckbox
                    text: catalog.i18nc("@option:check", "Automatically drop models to the build plate")
                    checked: boolCheck(UM.Preferences.getValue("physics/automatic_drop_down"))
                    onCheckedChanged: UM.Preferences.setValue("physics/automatic_drop_down", checked)
                }
            }


            UM.TooltipArea
            {
                width: childrenRect.width;
                height: childrenRect.height;

                text: catalog.i18nc("@info:tooltip","Show caution message in g-code reader.")

                UM.CheckBox
                {
                    id: gcodeShowCautionCheckbox

                    checked: boolCheck(UM.Preferences.getValue("gcodereader/show_caution"))
                    onClicked: UM.Preferences.setValue("gcodereader/show_caution", checked)

                    text: catalog.i18nc("@option:check","Caution message in g-code reader");
                }
            }

            UM.TooltipArea
            {
                width: childrenRect.width
                height: childrenRect.height
                text: catalog.i18nc("@info:tooltip", "Should layer be forced into compatibility mode?")

                UM.CheckBox
                {
                    id: forceLayerViewCompatibilityModeCheckbox
                    text: catalog.i18nc("@option:check", "Force layer view compatibility mode (restart required)")
                    checked: boolCheck(UM.Preferences.getValue("view/force_layer_view_compatibility_mode"))
                    onCheckedChanged: UM.Preferences.setValue("view/force_layer_view_compatibility_mode", checked)
                }
            }

            UM.TooltipArea
            {
                width: childrenRect.width
                height: childrenRect.height
                text: catalog.i18nc("@info:tooltip", "Should Cura open at the location it was closed?")

                UM.CheckBox
                {
                    id: restoreWindowPositionCheckbox
                    text: catalog.i18nc("@option:check", "Restore window position on start")
                    checked: boolCheck(UM.Preferences.getValue("general/restore_window_geometry"))
                    onCheckedChanged: UM.Preferences.setValue("general/restore_window_geometry", checked)
                }
            }

            UM.TooltipArea
            {
                width: childrenRect.width
                height: childrenRect.height
                text: catalog.i18nc("@info:tooltip", "What type of camera rendering should be used?")
                Column
                {
                    spacing: UM.Theme.getSize("narrow_margin").height

                    UM.Label
                    {
                        text: catalog.i18nc("@window:text", "Camera rendering:")
                    }
                    ListModel
                    {
                        id: comboBoxList
                        Component.onCompleted:
                        {
                            append({ text: catalog.i18n("Perspective"), code: "perspective" })
                            append({ text: catalog.i18n("Orthographic"), code: "orthographic" })
                        }
                    }

                    Cura.ComboBox
                    {
                        id: cameraComboBox

                        model: comboBoxList
                        textRole: "text"
                        width: UM.Theme.getSize("combobox").width
                        height: UM.Theme.getSize("combobox").height

                        currentIndex:
                        {
                            var code = UM.Preferences.getValue("general/camera_perspective_mode");
                            for(var i = 0; i < comboBoxList.count; ++i)
                            {
                                if(model.get(i).code == code)
                                {
                                    return i
                                }
                            }
                            return 0
                        }
                        onActivated: UM.Preferences.setValue("general/camera_perspective_mode", model.get(index).code)
                    }
                }
            }

            Item
            {
                //: Spacer
                height: UM.Theme.getSize("default_margin").height
                width: UM.Theme.getSize("default_margin").height
            }

            UM.Label
            {
                font: UM.Theme.getFont("medium_bold")
                text: catalog.i18nc("@label","Opening and saving files")
            }

            UM.TooltipArea
            {
                width: childrenRect.width
                height: childrenRect.height
                text: catalog.i18nc("@info:tooltip","Should opening files from the desktop or external applications open in the same instance of Cura?")

                UM.CheckBox
                {
                    id: singleInstanceCheckbox
                    text: catalog.i18nc("@option:check","Use a single instance of Cura")

                    checked: boolCheck(UM.Preferences.getValue("cura/single_instance"))
                    onCheckedChanged: UM.Preferences.setValue("cura/single_instance", checked)
                }
            }

            UM.TooltipArea
            {
                width: childrenRect.width
                height: childrenRect.height
                text: catalog.i18nc("@info:tooltip","Should the build plate be cleared before loading a new model in the single instance of Cura?")
                enabled: singleInstanceCheckbox.checked

                UM.CheckBox
                {
                    id: singleInstanceClearBeforeLoadCheckbox
                    text: catalog.i18nc("@option:check","Clear buildplate before loading model into the single instance")
                    checked: boolCheck(UM.Preferences.getValue("cura/single_instance_clear_before_load"))
                    onCheckedChanged: UM.Preferences.setValue("cura/single_instance_clear_before_load", checked)
                }
            }

            UM.TooltipArea
            {
                width: childrenRect.width
                height: childrenRect.height
                text: catalog.i18nc("@info:tooltip","Should models be scaled to the build volume if they are too large?")

                UM.CheckBox
                {
                    id: scaleToFitCheckbox
                    text: catalog.i18nc("@option:check","Scale large models")
                    checked: boolCheck(UM.Preferences.getValue("mesh/scale_to_fit"))
                    onCheckedChanged: UM.Preferences.setValue("mesh/scale_to_fit", checked)
                }
            }

            UM.TooltipArea
            {
                width: childrenRect.width
                height: childrenRect.height
                text: catalog.i18nc("@info:tooltip","An model may appear extremely small if its unit is for example in meters rather than millimeters. Should these models be scaled up?")

                UM.CheckBox
                {
                    id: scaleTinyCheckbox
                    text: catalog.i18nc("@option:check","Scale extremely small models")
                    checked: boolCheck(UM.Preferences.getValue("mesh/scale_tiny_meshes"))
                    onCheckedChanged: UM.Preferences.setValue("mesh/scale_tiny_meshes", checked)
                }
            }

            UM.TooltipArea
            {
                width: childrenRect.width
                height: childrenRect.height
                text: catalog.i18nc("@info:tooltip","Should models be selected after they are loaded?")

                UM.CheckBox
                {
                    id: selectModelsOnLoadCheckbox
                    text: catalog.i18nc("@option:check","Select models when loaded")
                    checked: boolCheck(UM.Preferences.getValue("cura/select_models_on_load"))
                    onCheckedChanged: UM.Preferences.setValue("cura/select_models_on_load", checked)
                }
            }

            UM.TooltipArea
            {
                width: childrenRect.width
                height: childrenRect.height
                text: catalog.i18nc("@info:tooltip", "Should a prefix based on the printer name be added to the print job name automatically?")

                UM.CheckBox
                {
                    id: prefixJobNameCheckbox
                    text: catalog.i18nc("@option:check", "Add machine prefix to job name")
                    checked: boolCheck(UM.Preferences.getValue("cura/jobname_prefix"))
                    onCheckedChanged: UM.Preferences.setValue("cura/jobname_prefix", checked)
                }
            }

            UM.TooltipArea
            {
                width: childrenRect.width
                height: childrenRect.height
                text: catalog.i18nc("@info:tooltip", "Should a summary be shown when saving a project file?")

                UM.CheckBox
                {
                    text: catalog.i18nc("@option:check", "Show summary dialog when saving project")
                    checked: boolCheck(UM.Preferences.getValue("cura/dialog_on_project_save"))
                    onCheckedChanged: UM.Preferences.setValue("cura/dialog_on_project_save", checked)
                }
            }

            UM.TooltipArea
            {
                width: childrenRect.width
                height: childrenRect.height
                text: catalog.i18nc("@info:tooltip", "Default behavior when opening a project file")

                Column
                {
                    spacing: UM.Theme.getSize("narrow_margin").height

                    UM.Label
                    {
                        text: catalog.i18nc("@window:text", "Default behavior when opening a project file: ")
                    }

                    Cura.ComboBox
                    {
                        id: choiceOnOpenProjectDropDownButton
                        width: UM.Theme.getSize("combobox").width
                        height: UM.Theme.getSize("combobox").height

                        model: ListModel
                        {
                            id: openProjectOptionModel

                            Component.onCompleted:
                            {
                                append({ text: catalog.i18nc("@option:openProject", "Always ask me this"), code: "always_ask" })
                                append({ text: catalog.i18nc("@option:openProject", "Always open as a project"), code: "open_as_project" })
                                append({ text: catalog.i18nc("@option:openProject", "Always import models"), code: "open_as_model" })
                            }
                        }
                        textRole: "text"

                        currentIndex:
                        {
                            var index = 0;
                            var currentChoice = UM.Preferences.getValue("cura/choice_on_open_project");
                            for (var i = 0; i < model.count; ++i)
                            {
                                if (model.get(i).code == currentChoice)
                                {
                                    index = i;
                                    break;
                                }
                            }
                            return index;
                        }

                        onActivated: UM.Preferences.setValue("cura/choice_on_open_project", model.get(index).code)
                    }
                }
            }

            Item
            {
                //: Spacer
                height: UM.Theme.getSize("default_margin").height
                width: UM.Theme.getSize("default_margin").width
            }

            UM.TooltipArea
            {
                width: childrenRect.width
                height: childrenRect.height

                text: catalog.i18nc("@info:tooltip", "When you have made changes to a profile and switched to a different one, a dialog will be shown asking whether you want to keep your modifications or not, or you can choose a default behaviour and never show that dialog again.")

                Column
                {
                    spacing: UM.Theme.getSize("narrow_margin").height

                    UM.Label
                    {
                        font: UM.Theme.getFont("medium_bold")
                        text: catalog.i18nc("@label", "Profiles")
                    }

                    UM.Label
                    {
                        text: catalog.i18nc("@window:text", "Default behavior for changed setting values when switching to a different profile: ")
                    }

                    Cura.ComboBox
                    {
                        id: choiceOnProfileOverrideDropDownButton
                        width: UM.Theme.getSize("combobox_wide").width
                        height: UM.Theme.getSize("combobox_wide").height
                        model: ListModel
                        {
                            id: discardOrKeepProfileListModel

                            Component.onCompleted:
                            {
                                append({ text: catalog.i18nc("@option:discardOrKeep", "Always ask me this"), code: "always_ask" })
                                append({ text: catalog.i18nc("@option:discardOrKeep", "Always discard changed settings"), code: "always_discard" })
                                append({ text: catalog.i18nc("@option:discardOrKeep", "Always transfer changed settings to new profile"), code: "always_keep" })
                            }
                        }
                        textRole: "text"

                        currentIndex:
                        {
                            var index = 0;
                            var code = UM.Preferences.getValue("cura/choice_on_profile_override");
                            for (var i = 0; i < model.count; ++i)
                            {
                                if (model.get(i).code == code)
                                {
                                    index = i;
                                    break;
                                }
                            }
                            return index;
                        }
                        onActivated: UM.Preferences.setValue("cura/choice_on_profile_override", model.get(index).code)
                    }
                }
            }

            Item
            {
                //: Spacer
                height: UM.Theme.getSize("default_margin").height
                width: UM.Theme.getSize("default_margin").height
            }

            UM.Label
            {
                font: UM.Theme.getFont("medium_bold")
                text: catalog.i18nc("@label", "Privacy")
            }
            UM.TooltipArea
            {
                width: childrenRect.width
                height: visible ? childrenRect.height : 0
                text: catalog.i18nc("@info:tooltip", "Should anonymous data about your print be sent to Ultimaker? Note, no models, IP addresses or other personally identifiable information is sent or stored.")

                UM.CheckBox
                {
                    id: sendDataCheckbox
                    text: catalog.i18nc("@option:check","Send (anonymous) print information")
                    checked: boolCheck(UM.Preferences.getValue("info/send_slice_info"))
                    onCheckedChanged: UM.Preferences.setValue("info/send_slice_info", checked)
                }


                UM.SimpleButton
                {
                    onClicked: CuraApplication.showMoreInformationDialogForAnonymousDataCollection()
                    iconSource: UM.Theme.getIcon("Information")
                    anchors.left: sendDataCheckbox.right
                    anchors.verticalCenter: sendDataCheckbox.verticalCenter
                    hoverBackgroundColor: UM.Theme.getColor("secondary_button_hover")
                    backgroundRadius: width / 2
                    height: UM.Theme.getSize("small_button_icon").height
                    color: UM.Theme.getColor("small_button_text")
                    width: height
                }
            }

            Item
            {
                //: Spacer
                height: UM.Theme.getSize("default_margin").height
                width: UM.Theme.getSize("default_margin").height
            }

            UM.Label
            {
                font: UM.Theme.getFont("medium_bold")
                text: catalog.i18nc("@label", "Updates")
            }

            UM.TooltipArea
            {
                width: childrenRect.width
                height: visible ? childrenRect.height : 0
                text: catalog.i18nc("@info:tooltip", "Should Cura check for updates when the program is started?")

                UM.CheckBox
                {
                    id: checkUpdatesCheckbox
                    text: catalog.i18nc("@option:check","Check for updates on start")
                    checked: boolCheck(UM.Preferences.getValue("info/automatic_update_check"))
                    onCheckedChanged: UM.Preferences.setValue("info/automatic_update_check", checked)
                }
            }

            ButtonGroup
            {
                id: curaUpdatesGroup
                buttons: [checkUpdatesOptionBeta, checkUpdatesOptionStable]
            }

            UM.TooltipArea
            {
                width: childrenRect.width
                height: visible ? childrenRect.height : 0
                text: catalog.i18nc("@info:tooltip", "When checking for updates, only check for stable releases.")
                anchors.left: parent.left
                anchors.leftMargin: UM.Theme.getSize("default_margin").width
                Cura.RadioButton
                {
                    id: checkUpdatesOptionStable
                    text: catalog.i18nc("@option:radio", "Stable releases only")
                    enabled: checkUpdatesCheckbox.checked
                    checked: UM.Preferences.getValue("info/latest_update_source") == "stable"
                    onClicked: UM.Preferences.setValue("info/latest_update_source", "stable")
                }
            }
            UM.TooltipArea
            {
                width: childrenRect.width
                height: visible ? childrenRect.height : 0
                text: catalog.i18nc("@info:tooltip", "When checking for updates, check for both stable and for beta releases.")
                anchors.left: parent.left
                anchors.leftMargin: UM.Theme.getSize("default_margin").width
                Cura.RadioButton
                {
                    id: checkUpdatesOptionBeta
                    text: catalog.i18nc("@option:radio", "Stable and Beta releases")
                    enabled: checkUpdatesCheckbox.checked
                    checked: UM.Preferences.getValue("info/latest_update_source") == "beta"
                    onClicked: UM.Preferences.setValue("info/latest_update_source", "beta")
                }
            }
            UM.TooltipArea
            {
                width: childrenRect.width
                height: visible ? childrenRect.height : 0
                text: catalog.i18nc("@info:tooltip", "Should an automatic check for new plugins be done every time Cura is started? It is highly recommended that you do not disable this!")

                UM.CheckBox
                {
                    id: pluginNotificationsUpdateCheckbox
                    text: catalog.i18nc("@option:check", "Get notifications for plugin updates")
                    checked: boolCheck(UM.Preferences.getValue("info/automatic_plugin_update_check"))
                    onCheckedChanged: UM.Preferences.setValue("info/automatic_plugin_update_check", checked)
                }
            }


            /* Multi-buildplate functionality is disabled because it's broken. See CURA-4975 for the ticket to remove it.
            Item
            {
                //: Spacer
                height: UM.Theme.getSize("default_margin").height
                width: UM.Theme.getSize("default_margin").height
            }

            Label
            {
                font.bold: true
                text: catalog.i18nc("@label","Experimental")
            }

            UM.TooltipArea
            {
                width: childrenRect.width
                height: childrenRect.height
                text: catalog.i18nc("@info:tooltip","Use multi build plate functionality")

                CheckBox
                {
                    id: useMultiBuildPlateCheckbox
                    text: catalog.i18nc("@option:check","Use multi build plate functionality (restart required)")
                    checked: boolCheck(UM.Preferences.getValue("cura/use_multi_build_plate"))
                    onCheckedChanged: UM.Preferences.setValue("cura/use_multi_build_plate", checked)
                }
            }*/

            Connections
            {
                target: UM.Preferences
                function onPreferenceChanged(preference)
                {
                    if (preference !== "info/send_slice_info")
                    {
                        return;
                    }

                    sendDataCheckbox.checked = boolCheck(UM.Preferences.getValue("info/send_slice_info"))
                }
            }
        }
    }
}<|MERGE_RESOLUTION|>--- conflicted
+++ resolved
@@ -331,7 +331,6 @@
                 }
             }
 
-<<<<<<< HEAD
             UM.TooltipArea
             {
                 width: childrenRect.width;
@@ -345,9 +344,10 @@
                     checked: boolCheck(UM.Preferences.getValue("general/use_tray_icon"))
                     onClicked: UM.Preferences.setValue("general/use_tray_icon", checked)
 
-                    text: catalog.i18nc("@option:check", "Add icon to system tray (restart required)");
-                }
-=======
+                    text: catalog.i18nc("@option:check", "Add icon to system tray *");
+                }
+            }
+
             UM.Label
             {
                 id: languageCaption
@@ -356,7 +356,7 @@
                 text: catalog.i18nc("@label", "*You will need to restart the application for these changes to have effect.")
                 wrapMode: Text.WordWrap
                 font.italic: true
->>>>>>> 10b37472
+
             }
 
             Item
