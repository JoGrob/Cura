--- conflicted
+++ resolved
@@ -2,18 +2,10 @@
 // Cura is released under the terms of the LGPLv3 or higher.
 
 import QtQuick 2.10
-import QtQuick.Controls 1.1 as OldControls
-<<<<<<< HEAD
-import QtQuick.Controls 2.3
-import QtQuick.Layouts 1.1
-
-import UM 1.1 as UM
-=======
 import QtQuick.Controls 2.15
 import QtQuick.Layouts 1.1
 
 import UM 1.5 as UM
->>>>>>> b96f5879
 import Cura 1.1 as Cura
 
 UM.PreferencesPage
@@ -133,7 +125,7 @@
         pluginNotificationsUpdateCheckbox.checked = boolCheck(UM.Preferences.getValue("info/automatic_plugin_update_check"))
     }
 
-    OldControls.ScrollView
+    ScrollView
     {
         id: preferencesScrollView
         width: parent.width
@@ -877,16 +869,12 @@
                 }
             }
 
-<<<<<<< HEAD
             ButtonGroup
             {
                 id: curaUpdatesGroup
                 buttons: [checkUpdatesOptionBeta, checkUpdatesOptionStable]
             }
 
-=======
-            OldControls.ExclusiveGroup { id: curaUpdatesGroup }
->>>>>>> b96f5879
             UM.TooltipArea
             {
                 width: childrenRect.width
@@ -894,7 +882,7 @@
                 text: catalog.i18nc("@info:tooltip", "When checking for updates, only check for stable releases.")
                 anchors.left: parent.left
                 anchors.leftMargin: UM.Theme.getSize("default_margin").width
-                OldControls.RadioButton
+                RadioButton
                 {
                     id: checkUpdatesOptionStable
                     text: catalog.i18nc("@option:radio", "Stable releases only")
@@ -910,7 +898,7 @@
                 text: catalog.i18nc("@info:tooltip", "When checking for updates, check for both stable and for beta releases.")
                 anchors.left: parent.left
                 anchors.leftMargin: UM.Theme.getSize("default_margin").width
-                OldControls.RadioButton
+                RadioButton
                 {
                     id: checkUpdatesOptionBeta
                     text: catalog.i18nc("@option:radio", "Stable and Beta releases")
