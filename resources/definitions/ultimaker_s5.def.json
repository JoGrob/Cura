{
    "version": 2,
    "name": "Ultimaker S5",
    "inherits": "ultimaker",
    "metadata": {
        "author": "Ultimaker",
        "manufacturer": "Ultimaker B.V.",
        "visible": true,
        "file_formats": "application/x-ufp;text/x-gcode",
        "platform": "ultimaker_s5_platform.obj",
        "platform_texture": "UltimakerS5backplate.png",
        "platform_offset": [0, -30, -10],
        "has_machine_quality": true,
        "has_materials": true,
        "has_variant_buildplates": true,
        "has_variants": true,
        "preferred_variant_name": "AA 0.4",
        "preferred_variant_buildplate_name": "Glass",
        "preferred_quality_type": "normal",
        "variants_name": "Print core",
        "nozzle_offsetting_for_disallowed_areas": false,
        "machine_extruder_trains":
        {
            "0": "ultimaker_s5_extruder_left",
            "1": "ultimaker_s5_extruder_right"
        },
        "first_start_actions": [ "DiscoverUM3Action" ],
        "supported_actions": [ "DiscoverUM3Action" ],
        "supports_usb_connection": false,
        "supports_network_connection": true,
        "supports_material_export": true,
        "weight": -2,
        "firmware_update_info": {
            "id": 9051,
            "check_urls": ["https://software.ultimaker.com/releases/firmware/9051/stable/um-update.swu.version"],
            "update_url": "https://ultimaker.com/firmware?utm_source=cura&utm_medium=software&utm_campaign=fw-update"
        },
        "bom_numbers": [
            9051, 214475
        ]
    },

    "overrides": {
        "machine_name": { "default_value": "Ultimaker S5" },
        "machine_width": { "default_value": 330 },
        "machine_depth": { "default_value": 240 },
        "machine_height": { "default_value": 300 },
        "machine_heated_bed": { "default_value": true },
        "machine_heated_build_volume": { "default_value": true },
        "machine_nozzle_heat_up_speed": { "default_value": 1.4 },
        "machine_nozzle_cool_down_speed": { "default_value": 0.8 },
        "machine_head_with_fans_polygon":
        {
            "default_value":
            [
                [ -41.4, -45.8 ],
                [ -41.4, 36.0 ],
                [ 63.3, 36.0 ],
                [ 63.3, -45.8 ]
            ]
        },
        "machine_gcode_flavor": { "default_value": "Griffin" },
        "machine_max_feedrate_x": { "default_value": 300 },
        "machine_max_feedrate_y": { "default_value": 300 },
        "machine_max_feedrate_z": { "default_value": 40 },
        "machine_acceleration": { "default_value": 3000 },
        "gantry_height": { "value": "55" },
        "machine_extruder_count": { "default_value": 2 },
        "extruder_prime_pos_abs": { "default_value": true },
        "machine_start_gcode": { "default_value": "" },
        "machine_end_gcode": { "default_value": "" },
        "prime_blob_enable": { "enabled": true, "default_value": false },

        "speed_travel":
        {
            "maximum_value": "150",
            "value": "150"
        },

        "acceleration_enabled": { "value": "True" },
        "acceleration_layer_0": { "value": "acceleration_topbottom" },
        "acceleration_prime_tower": { "value": "math.ceil(acceleration_print * 2000 / 3500)" },
        "acceleration_print": { "value": "3500" },
        "acceleration_support": { "value": "math.ceil(acceleration_print * 2000 / 3500)" },
        "acceleration_support_interface": { "value": "acceleration_topbottom" },
        "acceleration_topbottom": { "value": "math.ceil(acceleration_print * 1000 / 3500)" },
        "acceleration_wall": { "value": "math.ceil(acceleration_print * 1500 / 3500)" },
        "acceleration_wall_0": { "value": "math.ceil(acceleration_wall * 1000 / 1000)" },
        "brim_width": { "value": "3" },
        "cool_fan_full_at_height": { "value": "layer_height_0 + 4 * layer_height" },
        "cool_fan_speed": { "value": "50" },
        "cool_fan_speed_max": { "value": "100" },
        "cool_min_speed": { "value": "5" },
        "infill_overlap": { "value": "0" },
        "infill_pattern": { "value": "'triangles'" },
        "infill_wipe_dist": { "value": "0" },
        "jerk_enabled": { "value": "True" },
        "jerk_print": { "value": "20", "minimum_value_warning": 20 },
        "jerk_infill": {"minimum_value_warning": 20 },
        "jerk_wall": { "value": "jerk_print", "minimum_value_warning": 20 },
        "jerk_wall_0": { "value": "jerk_wall", "minimum_value_warning": 20 },
        "jerk_roofing": {"minimum_value_warning": 20 },
        "jerk_topbottom": { "value": "jerk_print", "minimum_value_warning": 20 },
        "jerk_support": { "value": "jerk_print", "minimum_value_warning": 20 },
        "jerk_support_infill": {"minimum_value_warning": 20 },
        "jerk_support_interface": { "value": "math.ceil(jerk_print * 5 / 20)"},
        "jerk_prime_tower": { "value": "jerk_print", "minimum_value_warning": 20 },
        "jerk_travel": {"minimum_value_warning": 20 },
        "jerk_layer_0": { "value": "jerk_topbottom", "minimum_value_warning": 20},
        "jerk_print_layer_0": {"minimum_value_warning": 20 },
        "jerk_travel_layer_0": {"minimum_value_warning": 20 },
        "jerk_skirt_brim": {"minimum_value_warning": 20 },
        "layer_height_0": { "value": "round(machine_nozzle_size / 1.5, 2)" },
        "layer_start_x": { "value": "sum(extruderValues('machine_extruder_start_pos_x')) / len(extruderValues('machine_extruder_start_pos_x'))" },
        "layer_start_y": { "value": "sum(extruderValues('machine_extruder_start_pos_y')) / len(extruderValues('machine_extruder_start_pos_y'))" },
        "machine_min_cool_heat_time_window": { "value": "15" },
        "default_material_print_temperature": { "value": "200" },
        "material_standby_temperature": { "value": "100" },
        "multiple_mesh_overlap": { "value": "0" },
        "prime_tower_enable": { "value": "True" },
        "raft_airgap": { "value": "0" },
        "raft_base_speed": { "value": "20" },
        "raft_base_thickness": { "value": "0.3" },
        "raft_interface_line_spacing": { "value": "0.5" },
        "raft_interface_line_width": { "value": "0.5" },
        "raft_interface_speed": { "value": "20" },
        "raft_interface_thickness": { "value": "0.2" },
        "raft_jerk": { "value": "jerk_layer_0" },
        "raft_margin": { "value": "10" },
        "raft_speed": { "value": "25" },
        "raft_surface_layers": { "value": "1" },
        "retraction_amount": { "value": "6.5" },
        "retraction_combing": { "value": "'no_outer_surfaces'"},
        "retraction_count_max": { "value": "10" },
        "retraction_extrusion_window": { "value": "1" },
        "retraction_hop": { "value": "2" },
        "retraction_hop_enabled": { "value": "extruders_enabled_count > 1"  },
        "retraction_hop_only_when_collides": { "value": "True" },
        "retraction_min_travel": { "value": "5" },
        "retraction_prime_speed": { "value": "15" },
        "skin_overlap": { "value": "10" },
<<<<<<< HEAD
        "speed_equalize_flow_width_factor": { "value": "50.0" },
=======
>>>>>>> 9e802594
        "speed_layer_0": { "value": "20" },
        "speed_prime_tower": { "value": "speed_topbottom" },
        "speed_print": { "value": "35" },
        "speed_support": { "value": "speed_wall_0" },
        "speed_support_interface": { "value": "speed_topbottom" },
        "speed_topbottom": { "value": "math.ceil(speed_print * 20 / 35)" },
        "speed_wall": { "value": "math.ceil(speed_print * 30 / 35)" },
        "speed_wall_0": { "value": "math.ceil(speed_wall * 20 / 30)" },
        "speed_wall_x": { "value": "speed_wall" },
        "support_angle": { "value": "45" },
        "support_pattern": { "value": "'triangles'" },
        "support_use_towers": { "value": "False" },
        "support_xy_distance": { "value": "wall_line_width_0 * 2.5" },
        "support_xy_distance_overhang": { "value": "wall_line_width_0" },
        "support_z_distance": { "value": "0" },
        "switch_extruder_prime_speed": { "value": "15" },
        "switch_extruder_retraction_amount": { "value": "8" },
        "top_bottom_thickness": { "value": "1" },
        "travel_avoid_supports": { "value": "True" },
        "travel_avoid_distance": { "value": "3 if extruders_enabled_count > 1 else machine_nozzle_tip_outer_diameter / 2 * 1.5" },
        "wall_0_inset": { "value": "0" },
        "wall_thickness": { "value": "1" },
        "meshfix_maximum_resolution": { "value": "(speed_wall_0 + speed_wall_x) / 60" },
        "meshfix_maximum_deviation": { "value": "layer_height / 4" },
        "optimize_wall_printing_order": { "value": "True" },
        "initial_layer_line_width_factor": { "value": "120" },
        "zig_zaggify_infill": { "value": "gradual_infill_steps == 0" },
        "build_volume_temperature": { "maximum_value": 50 }
    }
}<|MERGE_RESOLUTION|>--- conflicted
+++ resolved
@@ -139,10 +139,6 @@
         "retraction_min_travel": { "value": "5" },
         "retraction_prime_speed": { "value": "15" },
         "skin_overlap": { "value": "10" },
-<<<<<<< HEAD
-        "speed_equalize_flow_width_factor": { "value": "50.0" },
-=======
->>>>>>> 9e802594
         "speed_layer_0": { "value": "20" },
         "speed_prime_tower": { "value": "speed_topbottom" },
         "speed_print": { "value": "35" },
