# Copyright (c) 2015 Jaime van Kessel, Ultimaker B.V.
# The PostProcessingPlugin is released under the terms of the AGPLv3 or higher.
from PyQt5.QtCore import QObject, pyqtProperty, pyqtSignal, pyqtSlot

from UM.PluginRegistry import PluginRegistry
from UM.Resources import Resources
from UM.Application import Application
from UM.Extension import Extension
from UM.Logger import Logger

import configparser #The script lists are stored in metadata as serialised config files.
import io #To allow configparser to write to a string.
import os.path
import pkgutil
import sys
import importlib.util

from UM.i18n import i18nCatalog
i18n_catalog = i18nCatalog("cura")


##  The post processing plugin is an Extension type plugin that enables pre-written scripts to post process generated
#   g-code files.
class PostProcessingPlugin(QObject, Extension):
    def __init__(self, parent = None):
        super().__init__(parent)
        self.addMenuItem(i18n_catalog.i18n("Modify G-Code"), self.showPopup)
        self._view = None

        # Loaded scripts are all scripts that can be used
        self._loaded_scripts = {}
        self._script_labels = {}

        # Script list contains instances of scripts in loaded_scripts.
        # There can be duplicates, which will be executed in sequence.
        self._script_list = []
        self._selected_script_index = -1

        Application.getInstance().getOutputDeviceManager().writeStarted.connect(self.execute)
        Application.getInstance().globalContainerStackChanged.connect(self._onGlobalContainerStackChanged) #When the current printer changes, update the list of scripts.
        Application.getInstance().mainWindowChanged.connect(self._createView) #When the main window is created, create the view so that we can display the post-processing icon if necessary.

    selectedIndexChanged = pyqtSignal()
    @pyqtProperty("QVariant", notify = selectedIndexChanged)
    def selectedScriptDefinitionId(self):
        try:
            return self._script_list[self._selected_script_index].getDefinitionId()
        except:
            return ""

    @pyqtProperty("QVariant", notify=selectedIndexChanged)
    def selectedScriptStackId(self):
        try:
            return self._script_list[self._selected_script_index].getStackId()
        except:
            return ""

    ##  Execute all post-processing scripts on the gcode.
    def execute(self, output_device):
        scene = Application.getInstance().getController().getScene()
        # If the scene does not have a gcode, do nothing
        if not hasattr(scene, "gcode_dict"):
            return
        gcode_dict = getattr(scene, "gcode_dict")
        if not gcode_dict:
            return

        # get gcode list for the active build plate
        active_build_plate_id = Application.getInstance().getMultiBuildPlateModel().activeBuildPlate
        gcode_list = gcode_dict[active_build_plate_id]
        if not gcode_list:
            return

        if ";POSTPROCESSED" not in gcode_list[0]:
            for script in self._script_list:
                try:
                    gcode_list = script.execute(gcode_list)
                except Exception:
                    Logger.logException("e", "Exception in post-processing script.")
            if len(self._script_list):  # Add comment to g-code if any changes were made.
                gcode_list[0] += ";POSTPROCESSED\n"
            gcode_dict[active_build_plate_id] = gcode_list
            setattr(scene, "gcode_dict", gcode_dict)
        else:
            Logger.log("e", "Already post processed")

    @pyqtSlot(int)
    def setSelectedScriptIndex(self, index):
        self._selected_script_index = index
        self.selectedIndexChanged.emit()

    @pyqtProperty(int, notify = selectedIndexChanged)
    def selectedScriptIndex(self):
        return self._selected_script_index

    @pyqtSlot(int, int)
    def moveScript(self, index, new_index):
        if new_index < 0 or new_index > len(self._script_list) - 1:
            return  # nothing needs to be done
        else:
            # Magical switch code.
            self._script_list[new_index], self._script_list[index] = self._script_list[index], self._script_list[new_index]
            self.scriptListChanged.emit()
            self.selectedIndexChanged.emit() #Ensure that settings are updated
            self._propertyChanged()

    ##  Remove a script from the active script list by index.
    @pyqtSlot(int)
    def removeScriptByIndex(self, index):
        self._script_list.pop(index)
        if len(self._script_list) - 1 < self._selected_script_index:
            self._selected_script_index = len(self._script_list) - 1
        self.scriptListChanged.emit()
        self.selectedIndexChanged.emit()  # Ensure that settings are updated
        self._propertyChanged()

    ##  Load all scripts from provided path.
    #   This should probably only be done on init.
    #   \param path Path to check for scripts.
<<<<<<< HEAD
    def loadAllScripts(self):
        if self._loaded_scripts: #Already loaded.
            return

        ## Load all scripts in the scripts folders
        for root in [PluginRegistry.getInstance().getPluginPath("PostProcessingPlugin"), Resources.getStoragePath(Resources.Preferences)]:
            try:
                path = os.path.join(root, "scripts")
                if not os.path.isdir(path):
                    try:
                        os.makedirs(path)
                    except OSError:
                        Logger.log("w", "Unable to create a folder for scripts: " + path)
                        continue

                scripts = pkgutil.iter_modules(path = [path])
                for loader, script_name, ispkg in scripts:
                    # Iterate over all scripts.
                    if script_name not in sys.modules:
                        spec = importlib.util.spec_from_file_location(__name__ + "." + script_name, os.path.join(path, script_name + ".py"))
                        loaded_script = importlib.util.module_from_spec(spec)
                        spec.loader.exec_module(loaded_script)
                        sys.modules[script_name] = loaded_script #TODO: This could be a security risk. Overwrite any module with a user-provided name?

                        loaded_class = getattr(loaded_script, script_name)
                        temp_object = loaded_class()
                        Logger.log("d", "Begin loading of script: %s", script_name)
                        try:
                            setting_data = temp_object.getSettingData()
                            if "name" in setting_data and "key" in setting_data:
                                self._script_labels[setting_data["key"]] = setting_data["name"]
                                self._loaded_scripts[setting_data["key"]] = loaded_class
                            else:
                                Logger.log("w", "Script %s.py has no name or key", script_name)
                                self._script_labels[script_name] = script_name
                                self._loaded_scripts[script_name] = loaded_class
                        except AttributeError:
                            Logger.log("e", "Script %s.py is not a recognised script type. Ensure it inherits Script", script_name)
                        except NotImplementedError:
                            Logger.log("e", "Script %s.py has no implemented settings", script_name)
            except Exception as e:
                Logger.logException("e", "Exception occurred while loading post processing plugin: {error_msg}".format(error_msg = str(e)))

=======
    def loadAllScripts(self, path):
        scripts = pkgutil.iter_modules(path = [path])
        for loader, script_name, ispkg in scripts:
            # Iterate over all scripts.
            if script_name not in sys.modules:
                try:
                    spec = importlib.util.spec_from_file_location(__name__ + "." + script_name, os.path.join(path, script_name + ".py"))
                    loaded_script = importlib.util.module_from_spec(spec)
                    spec.loader.exec_module(loaded_script)
                    sys.modules[script_name] = loaded_script

                    loaded_class = getattr(loaded_script, script_name)
                    temp_object = loaded_class()
                    Logger.log("d", "Begin loading of script: %s", script_name)
                    try:
                        setting_data = temp_object.getSettingData()
                        if "name" in setting_data and "key" in setting_data:
                            self._script_labels[setting_data["key"]] = setting_data["name"]
                            self._loaded_scripts[setting_data["key"]] = loaded_class
                        else:
                            Logger.log("w", "Script %s.py has no name or key", script_name)
                            self._script_labels[script_name] = script_name
                            self._loaded_scripts[script_name] = loaded_class
                    except AttributeError:
                        Logger.log("e", "Script %s.py is not a recognised script type. Ensure it inherits Script", script_name)
                    except NotImplementedError:
                        Logger.log("e", "Script %s.py has no implemented settings", script_name)
                except Exception as e:
                    Logger.logException("e", "Exception occurred while loading post processing plugin: {error_msg}".format(error_msg = str(e)))
>>>>>>> 3eb50cf3
        self.loadedScriptListChanged.emit()

    loadedScriptListChanged = pyqtSignal()
    @pyqtProperty("QVariantList", notify = loadedScriptListChanged)
    def loadedScriptList(self):
        return sorted(list(self._loaded_scripts.keys()))

    @pyqtSlot(str, result = str)
    def getScriptLabelByKey(self, key):
        return self._script_labels[key]

    scriptListChanged = pyqtSignal()
    @pyqtProperty("QVariantList", notify = scriptListChanged)
    def scriptList(self):
        script_list = [script.getSettingData()["key"] for script in self._script_list]
        return script_list

    @pyqtSlot(str)
    def addScriptToList(self, key):
        Logger.log("d", "Adding script %s to list.", key)
        new_script = self._loaded_scripts[key]()
        self._script_list.append(new_script)
        self.setSelectedScriptIndex(len(self._script_list) - 1)
        self.scriptListChanged.emit()
        self._propertyChanged()

    ##  When the global container stack is changed, swap out the list of active
    #   scripts.
    def _onGlobalContainerStackChanged(self):
        self.loadAllScripts() #Make sure we have all scripts if we didn't have them yet.
        new_stack = Application.getInstance().getGlobalContainerStack()
        self._script_list.clear()
        if not new_stack.getMetaDataEntry("post_processing_scripts"): #Missing or empty.
            self.scriptListChanged.emit() #Even emit this if it didn't change. We want it to write the empty list to the stack's metadata.
            return

        self._script_list.clear()
        scripts_list_strs = new_stack.getMetaDataEntry("post_processing_scripts")
        for script_str in scripts_list_strs.split("\n"): #Encoded config files should never contain three newlines in a row. At most 2, just before section headers.
            if not script_str: #There were no scripts in this one (or a corrupt file caused more than 3 consecutive newlines here).
                continue
            script_str = script_str.replace("\\n", "\n").replace("\\\\", "\\") #Unescape escape sequences.
            script_parser = configparser.ConfigParser(interpolation = None)
            script_parser.read_string(script_str)
            for script_name, settings in script_parser.items(): #There should only be one, really! Otherwise we can't guarantee the order or allow multiple uses of the same script.
                if script_name == "DEFAULT": #ConfigParser always has a DEFAULT section, but we don't fill it. Ignore this one.
                    continue
                if script_name not in self._loaded_scripts: #Don't know this post-processing plug-in.
                    Logger.log("e", "Unknown post-processing script {script_name} was encountered in this global stack.".format(script_name = script_name))
                    continue
                new_script = self._loaded_scripts[script_name]()
                for setting_key, setting_value in settings.items(): #Put all setting values into the script.
                    new_script._instance.setProperty(setting_key, "value", setting_value)
                self._script_list.append(new_script)

        self.setSelectedScriptIndex(0)
        self.scriptListChanged.emit()

    @pyqtSlot()
    def writeScriptsToStack(self):
        script_list_strs = []
        for script in self._script_list:
            parser = configparser.ConfigParser(interpolation = None) #We'll encode the script as a config with one section. The section header is the key and its values are the settings.
            script_name = script.getSettingData()["key"]
            parser.add_section(script_name)
            for key in script.getSettingData()["settings"]:
                value = script.getSettingValueByKey(key)
                parser[script_name][key] = str(value)
            serialized = io.StringIO() #ConfigParser can only write to streams. Fine.
            parser.write(serialized)
            serialized.seek(0)
            script_str = serialized.read()
            script_str = script_str.replace("\\", "\\\\").replace("\n", "\\n") #Escape newlines because configparser sees those as section delimiters.
            script_list_strs.append(script_str)

        script_list_strs = "\n".join(script_list_strs) #ConfigParser should never output three newlines in a row when serialised, so it's a safe delimiter.

        global_stack = Application.getInstance().getGlobalContainerStack()
        if "post_processing_scripts" not in global_stack.getMetaData():
            global_stack.addMetaDataEntry("post_processing_scripts", "")
        Application.getInstance().getGlobalContainerStack().setMetaDataEntry("post_processing_scripts", script_list_strs)

    ##  Creates the view used by show popup. The view is saved because of the fairly aggressive garbage collection.
    def _createView(self):
        Logger.log("d", "Creating post processing plugin view.")

<<<<<<< HEAD
        self.loadAllScripts()
=======
        ## Load all scripts in the scripts folders
        #  The PostProcessingPlugin path is for built-in scripts.
        #  The Resources path is where the user should store custom scripts.
        #  The Preferences path is legacy, where the user may previously have stored scripts.
        for root in [PluginRegistry.getInstance().getPluginPath("PostProcessingPlugin"), Resources.getStoragePath(Resources.Resources), Resources.getStoragePath(Resources.Preferences)]:
            path = os.path.join(root, "scripts")
            if not os.path.isdir(path):
                try:
                    os.makedirs(path)
                except OSError:
                    Logger.log("w", "Unable to create a folder for scripts: " + path)
                    continue

            self.loadAllScripts(path)
>>>>>>> 3eb50cf3

        # Create the plugin dialog component
        path = os.path.join(PluginRegistry.getInstance().getPluginPath("PostProcessingPlugin"), "PostProcessingPlugin.qml")
        self._view = Application.getInstance().createQmlComponent(path, {"manager": self})
        Logger.log("d", "Post processing view created.")

        # Create the save button component
        Application.getInstance().addAdditionalComponent("saveButton", self._view.findChild(QObject, "postProcessingSaveAreaButton"))

    ##  Show the (GUI) popup of the post processing plugin.
    def showPopup(self):
        if self._view is None:
            self._createView()
        self._view.show()

    ##  Property changed: trigger re-slice
    #   To do this we use the global container stack propertyChanged.
    #   Re-slicing is necessary for setting changes in this plugin, because the changes
    #   are applied only once per "fresh" gcode
    def _propertyChanged(self):
        global_container_stack = Application.getInstance().getGlobalContainerStack()
        global_container_stack.propertyChanged.emit("post_processing_plugin", "value")

<|MERGE_RESOLUTION|>--- conflicted
+++ resolved
@@ -117,52 +117,11 @@
     ##  Load all scripts from provided path.
     #   This should probably only be done on init.
     #   \param path Path to check for scripts.
-<<<<<<< HEAD
-    def loadAllScripts(self):
+    def loadAllScripts(self, path):
         if self._loaded_scripts: #Already loaded.
             return
 
         ## Load all scripts in the scripts folders
-        for root in [PluginRegistry.getInstance().getPluginPath("PostProcessingPlugin"), Resources.getStoragePath(Resources.Preferences)]:
-            try:
-                path = os.path.join(root, "scripts")
-                if not os.path.isdir(path):
-                    try:
-                        os.makedirs(path)
-                    except OSError:
-                        Logger.log("w", "Unable to create a folder for scripts: " + path)
-                        continue
-
-                scripts = pkgutil.iter_modules(path = [path])
-                for loader, script_name, ispkg in scripts:
-                    # Iterate over all scripts.
-                    if script_name not in sys.modules:
-                        spec = importlib.util.spec_from_file_location(__name__ + "." + script_name, os.path.join(path, script_name + ".py"))
-                        loaded_script = importlib.util.module_from_spec(spec)
-                        spec.loader.exec_module(loaded_script)
-                        sys.modules[script_name] = loaded_script #TODO: This could be a security risk. Overwrite any module with a user-provided name?
-
-                        loaded_class = getattr(loaded_script, script_name)
-                        temp_object = loaded_class()
-                        Logger.log("d", "Begin loading of script: %s", script_name)
-                        try:
-                            setting_data = temp_object.getSettingData()
-                            if "name" in setting_data and "key" in setting_data:
-                                self._script_labels[setting_data["key"]] = setting_data["name"]
-                                self._loaded_scripts[setting_data["key"]] = loaded_class
-                            else:
-                                Logger.log("w", "Script %s.py has no name or key", script_name)
-                                self._script_labels[script_name] = script_name
-                                self._loaded_scripts[script_name] = loaded_class
-                        except AttributeError:
-                            Logger.log("e", "Script %s.py is not a recognised script type. Ensure it inherits Script", script_name)
-                        except NotImplementedError:
-                            Logger.log("e", "Script %s.py has no implemented settings", script_name)
-            except Exception as e:
-                Logger.logException("e", "Exception occurred while loading post processing plugin: {error_msg}".format(error_msg = str(e)))
-
-=======
-    def loadAllScripts(self, path):
         scripts = pkgutil.iter_modules(path = [path])
         for loader, script_name, ispkg in scripts:
             # Iterate over all scripts.
@@ -171,7 +130,7 @@
                     spec = importlib.util.spec_from_file_location(__name__ + "." + script_name, os.path.join(path, script_name + ".py"))
                     loaded_script = importlib.util.module_from_spec(spec)
                     spec.loader.exec_module(loaded_script)
-                    sys.modules[script_name] = loaded_script
+                    sys.modules[script_name] = loaded_script #TODO: This could be a security risk. Overwrite any module with a user-provided name?
 
                     loaded_class = getattr(loaded_script, script_name)
                     temp_object = loaded_class()
@@ -191,8 +150,6 @@
                         Logger.log("e", "Script %s.py has no implemented settings", script_name)
                 except Exception as e:
                     Logger.logException("e", "Exception occurred while loading post processing plugin: {error_msg}".format(error_msg = str(e)))
->>>>>>> 3eb50cf3
-        self.loadedScriptListChanged.emit()
 
     loadedScriptListChanged = pyqtSignal()
     @pyqtProperty("QVariantList", notify = loadedScriptListChanged)
@@ -221,7 +178,20 @@
     ##  When the global container stack is changed, swap out the list of active
     #   scripts.
     def _onGlobalContainerStackChanged(self):
-        self.loadAllScripts() #Make sure we have all scripts if we didn't have them yet.
+        ## Load all scripts in the scripts folders
+        #  The PostProcessingPlugin path is for built-in scripts.
+        #  The Resources path is where the user should store custom scripts.
+        #  The Preferences path is legacy, where the user may previously have stored scripts.
+        for root in [PluginRegistry.getInstance().getPluginPath("PostProcessingPlugin"), Resources.getStoragePath(Resources.Resources), Resources.getStoragePath(Resources.Preferences)]:
+            path = os.path.join(root, "scripts")
+            if not os.path.isdir(path):
+                try:
+                    os.makedirs(path)
+                except OSError:
+                    Logger.log("w", "Unable to create a folder for scripts: " + path)
+                    continue
+
+            self.loadAllScripts(path)
         new_stack = Application.getInstance().getGlobalContainerStack()
         self._script_list.clear()
         if not new_stack.getMetaDataEntry("post_processing_scripts"): #Missing or empty.
@@ -278,9 +248,6 @@
     def _createView(self):
         Logger.log("d", "Creating post processing plugin view.")
 
-<<<<<<< HEAD
-        self.loadAllScripts()
-=======
         ## Load all scripts in the scripts folders
         #  The PostProcessingPlugin path is for built-in scripts.
         #  The Resources path is where the user should store custom scripts.
@@ -295,7 +262,6 @@
                     continue
 
             self.loadAllScripts(path)
->>>>>>> 3eb50cf3
 
         # Create the plugin dialog component
         path = os.path.join(PluginRegistry.getInstance().getPluginPath("PostProcessingPlugin"), "PostProcessingPlugin.qml")
