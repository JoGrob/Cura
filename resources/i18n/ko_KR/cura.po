--- conflicted
+++ resolved
@@ -8,11 +8,7 @@
 msgstr ""
 "Project-Id-Version: PACKAGE VERSION\n"
 "Report-Msgid-Bugs-To: \n"
-<<<<<<< HEAD
-"POT-Creation-Date: 2023-05-19 09:22+0000\n"
-=======
 "POT-Creation-Date: 2023-06-08 14:43+0000\n"
->>>>>>> 1cf10f06
 "PO-Revision-Date: YEAR-MO-DA HO:MI+ZONE\n"
 "Last-Translator: FULL NAME <EMAIL@ADDRESS>\n"
 "Language-Team: LANGUAGE <LL@li.org>\n"
@@ -2833,22 +2829,6 @@
 msgid "Override will use the specified settings with the existing printer configuration. This may result in a failed print."
 msgstr "무시하기는 기존 프린터 구성과 함께 지정된 설정을 사용하게 됩니다. 이는 인쇄 실패로 이어질 수 있습니다."
 
-<<<<<<< HEAD
-#: plugins/UM3NetworkPrinting/src/Network/LocalClusterOutputDevice.py:63
-msgctxt "@action:button Preceded by 'Ready to'."
-msgid "Print over network"
-msgstr "네트워크를 통해 프린팅"
-
-#: plugins/UM3NetworkPrinting/src/Network/LocalClusterOutputDevice.py:64
-msgctxt "@properties:tooltip"
-msgid "Print over network"
-msgstr "네트워크를 통해 프린팅"
-
-#: plugins/UM3NetworkPrinting/src/Network/LocalClusterOutputDevice.py:65
-msgctxt "@info:status"
-msgid "Connected over the network"
-msgstr "네트워크를 통해 연결됨"
-=======
 msgctxt "@label %1 is the number of settings it overrides."
 msgid "Overrides %1 setting."
 msgid_plural "Overrides %1 settings."
@@ -2861,7 +2841,6 @@
 msgctxt "@item:inlistbox"
 msgid "PNG Image"
 msgstr "PNG 이미지"
->>>>>>> 1cf10f06
 
 msgctxt "@header"
 msgid "Package details"
