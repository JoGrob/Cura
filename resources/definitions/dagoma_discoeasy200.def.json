{
    "id": "dagoma_discoeasy200",
    "name": "Dagoma DiscoEasy200",
    "version": 2,
    "inherits": "fdmprinter",
    "metadata": {
        "visible": true,
        "author": "Dagoma",
        "manufacturer": "Dagoma",
        "file_formats": "text/x-gcode",
        "platform": "discoeasy200.stl",
        "platform_offset": [ 105, -59, 280],
        "machine_extruder_trains":
        {
            "0": "dagoma_discoeasy200_extruder_0"
        }
    },
    "overrides": {
        "machine_width": {
            "default_value": 211
        },
        "machine_height": {
            "default_value": 205
        },
        "machine_depth": {
            "default_value": 211
        },
        "machine_center_is_zero": {
            "default_value": false
        },
        "machine_head_with_fans_polygon": {
            "default_value": [
                [-17, -70],
                [-17, 40],
                [17, 40],
                [17, -70]
            ]
        },
        "gantry_height": {
            "default_value": 10
        },
        "machine_start_gcode": {
            "default_value": ";Gcode by Cura\nG90\nM106 S255\nG28 X Y\nG1 X50\nM109 R90\nG28\nM104 S{material_print_temperature_layer_0}\nG29\nM107\nG1 X100 Y20 F3000\nG1 Z0.5\nM109 S{material_print_temperature_layer_0}\nM82\nG92 E0\nG1 F200 E10\nG92 E0\nG1 Z3\nG1 F6000\n"
        },
        "machine_end_gcode": {
            "default_value": "\nM104 S0\nM106 S255\nM140 S0\nG91\nG1 E-1 F300\nG1 Z+3 F3000\nG90\nG28 X Y\nM107\nM84\n"
        },
<<<<<<< HEAD
=======
        "material_diameter": {
            "default_value": 1.75
        },
        "default_material_print_temperature": {
            "default_value": 205
        },
>>>>>>> 23d6f7ba
        "speed_print": {
            "default_value": 60
        },
        "speed_travel": {
            "default_value": 100
        },
        "retraction_amount": {
            "default_value": 3.5
        },
        "retraction_speed": {
            "default_value": 50
        },
        "adhesion_type": {
            "default_value": "skirt"
        },
        "skirt_line_count": {
            "default_value": 2
        },
        "layer_height_0": {
            "default_value": 0.26
        }
    }
}<|MERGE_RESOLUTION|>--- conflicted
+++ resolved
@@ -1,5 +1,4 @@
 {
-    "id": "dagoma_discoeasy200",
     "name": "Dagoma DiscoEasy200",
     "version": 2,
     "inherits": "fdmprinter",
@@ -45,15 +44,12 @@
         "machine_end_gcode": {
             "default_value": "\nM104 S0\nM106 S255\nM140 S0\nG91\nG1 E-1 F300\nG1 Z+3 F3000\nG90\nG28 X Y\nM107\nM84\n"
         },
-<<<<<<< HEAD
-=======
         "material_diameter": {
             "default_value": 1.75
         },
         "default_material_print_temperature": {
             "default_value": 205
         },
->>>>>>> 23d6f7ba
         "speed_print": {
             "default_value": 60
         },
