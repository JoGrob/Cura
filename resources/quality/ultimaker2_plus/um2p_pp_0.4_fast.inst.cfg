--- conflicted
+++ resolved
@@ -58,12 +58,6 @@
 support_angle = 60
 support_z_distance = =layer_height * 2
 support_bottom_distance = =support_z_distance / 2
-<<<<<<< HEAD
-support_xy_distance_overhang = =wall_line_width_0
-=======
-support_top_distance = =support_z_distance
-support_z_distance = =layer_height * 2
->>>>>>> 82569c14
 travel_avoid_distance = 3
 wall_0_inset = 0
 speed_wall_x = =math.ceil(speed_print * 25 / 25)
