// Copyright (c) 2018 Ultimaker B.V.
// Cura is released under the terms of the LGPLv3 or higher.

import QtQuick 2.7
import QtQuick.Controls 1.4
import QtQuick.Controls.Styles 1.4
import QtQuick.Layouts 1.1
import QtQuick.Dialogs 1.2
import QtGraphicalEffects 1.0

import UM 1.3 as UM
import Cura 1.1 as Cura

import "Dialogs"
import "Menus"
import "MainWindow"
import "WelcomePages"

UM.MainWindow
{
    id: base

    // Cura application window title
    title: catalog.i18nc("@title:window", "Ultimaker Cura")
    backgroundColor: UM.Theme.getColor("viewport_background")

    UM.I18nCatalog
    {
        id: catalog
        name: "cura"
    }

    function showTooltip(item, position, text)
    {
        tooltip.text = text;
        position = item.mapToItem(backgroundItem, position.x - UM.Theme.getSize("default_arrow").width, position.y);
        tooltip.show(position);
    }

    function hideTooltip()
    {
        tooltip.hide();
    }

    WelcomeDialog
    {
        id: welcomeDialog
        visible: true  // True, so if somehow no preferences are found/loaded, it's shown anyway.
    }

    Rectangle
    {
        id: greyOutBackground
        anchors.fill: parent
        visible: welcomeDialog.visible
        color: UM.Theme.getColor("window_disabled_background")
        opacity: 0.7
        z: stageMenu.z + 1
    }

    Component.onCompleted:
    {
        CuraApplication.setMinimumWindowSize(UM.Theme.getSize("window_minimum_size"))
        // Workaround silly issues with QML Action's shortcut property.
        //
        // Currently, there is no way to define shortcuts as "Application Shortcut".
        // This means that all Actions are "Window Shortcuts". The code for this
        // implements a rather naive check that just checks if any of the action's parents
        // are a window. Since the "Actions" object is a singleton it has no parent by
        // default. If we set its parent to something contained in this window, the
        // shortcut will activate properly because one of its parents is a window.
        //
        // This has been fixed for QtQuick Controls 2 since the Shortcut item has a context property.
        Cura.Actions.parent = backgroundItem
        CuraApplication.purgeWindows()

        if (CuraApplication.needToShowUserAgreement)
        {
<<<<<<< HEAD
            welcomeDialog.visible = true;
=======
            welcomeDialog.show()
>>>>>>> 418ad73a
        }
        else
        {
            welcomeDialog.close()
        }
        // TODO: While the new onboarding process contains the user-agreement,
        //       it should probably not entirely rely on 'needToShowUserAgreement' for show/hide.
    }

    Item
    {
        id: backgroundItem
        anchors.fill: parent

        signal hasMesh(string name) //this signal sends the filebase name so it can be used for the JobSpecs.qml
        function getMeshName(path)
        {
            //takes the path the complete path of the meshname and returns only the filebase
            var fileName = path.slice(path.lastIndexOf("/") + 1)
            var fileBase = fileName.slice(0, fileName.indexOf("."))
            return fileBase
        }

        //DeleteSelection on the keypress backspace event
        Keys.onPressed:
        {
            if (event.key == Qt.Key_Backspace)
            {
                Cura.Actions.deleteSelection.trigger()
            }
        }

        ApplicationMenu
        {
            id: applicationMenu
            window: base
        }

        Item
        {
            id: headerBackground
            anchors
            {
                top: applicationMenu.bottom
                left: parent.left
                right: parent.right
            }
            height: stageMenu.source != "" ? Math.round(mainWindowHeader.height + stageMenu.height / 2) : mainWindowHeader.height

            LinearGradient
            {
                anchors.fill: parent
                start: Qt.point(0, 0)
                end: Qt.point(parent.width, 0)
                gradient: Gradient
                {
                    GradientStop
                    {
                        position: 0.0
                        color: UM.Theme.getColor("main_window_header_background")
                    }
                    GradientStop
                    {
                        position: 0.5
                        color: UM.Theme.getColor("main_window_header_background_gradient")
                    }
                    GradientStop
                    {
                        position: 1.0
                        color: UM.Theme.getColor("main_window_header_background")
                    }
                }
            }

            // This is a placehoder for adding a pattern in the header
            Image
            {
                id: backgroundPattern
                anchors.fill: parent
                fillMode: Image.Tile
                source: UM.Theme.getImage("header_pattern")
                horizontalAlignment: Image.AlignLeft
                verticalAlignment: Image.AlignTop
            }
        }

        MainWindowHeader
        {
            id: mainWindowHeader
            anchors
            {
                left: parent.left
                right: parent.right
                top: applicationMenu.bottom
            }
        }

        Item
        {
            id: contentItem

            anchors
            {
                top: mainWindowHeader.bottom
                bottom: parent.bottom
                left: parent.left
                right: parent.right
            }

            Keys.forwardTo: applicationMenu

            DropArea
            {
                // The drop area is here to handle files being dropped onto Cura.
                anchors.fill: parent
                onDropped:
                {
                    if (drop.urls.length > 0)
                    {

                        var nonPackages = [];
                        for (var i = 0; i < drop.urls.length; i++)
                        {
                            var filename = drop.urls[i];
                            if (filename.endsWith(".curapackage"))
                            {
                                // Try to install plugin & close.
                                CuraApplication.getPackageManager().installPackageViaDragAndDrop(filename);
                                packageInstallDialog.text = catalog.i18nc("@label", "This package will be installed after restarting.");
                                packageInstallDialog.icon = StandardIcon.Information;
                                packageInstallDialog.open();
                            }
                            else
                            {
                                nonPackages.push(filename);
                            }
                        }
                        openDialog.handleOpenFileUrls(nonPackages);
                    }
                }
            }

            Toolbar
            {
                // The toolbar is the left bar that is populated by all the tools (which are dynamicly populated by
                // plugins)
                id: toolbar

                property int mouseX: base.mouseX
                property int mouseY: base.mouseY

                anchors
                {
                    verticalCenter: parent.verticalCenter
                    left: parent.left
                }
                visible: CuraApplication.platformActivity && !PrintInformation.preSliced
            }

            ObjectsList
            {
                id: objectsList
                visible: UM.Preferences.getValue("cura/use_multi_build_plate")
                anchors
                {
                    bottom: viewOrientationControls.top
                    left: toolbar.right
                    margins: UM.Theme.getSize("default_margin").width
                }
            }

            JobSpecs
            {
                id: jobSpecs
                visible: CuraApplication.platformActivity
                anchors
                {
                    left: parent.left
                    bottom: viewOrientationControls.top
                    margins: UM.Theme.getSize("default_margin").width
                    bottomMargin: UM.Theme.getSize("thin_margin").width
                }
            }

            ViewOrientationControls
            {
                id: viewOrientationControls

                anchors
                {
                    left: parent.left
                    bottom: parent.bottom
                    margins: UM.Theme.getSize("default_margin").width
                }
            }

            Loader
            {
                // A stage can control this area. If nothing is set, it will therefore show the 3D view.
                id: main

                anchors
                {
                    // Align to the top of the stageMenu since the stageMenu may not exist
                    top: stageMenu.source ? stageMenu.verticalCenter : parent.top
                    left: parent.left
                    right: parent.right
                    bottom: parent.bottom
                }

                source: UM.Controller.activeStage != null ? UM.Controller.activeStage.mainComponent : ""
            }

            Loader
            {
                // The stage menu is, as the name implies, a menu that is defined by the active stage.
                // Note that this menu does not need to be set at all! It's perfectly acceptable to have a stage
                // without this menu!
                id: stageMenu

                anchors
                {
                    left: parent.left
                    right: parent.right
                    top: parent.top
                }

                height: UM.Theme.getSize("stage_menu").height
                source: UM.Controller.activeStage != null ? UM.Controller.activeStage.stageMenuComponent : ""

                //  HACK: This is to ensure that the parent never gets set to null, as this wreaks havoc on the focus.
                function onParentDestroyed()
                {
                    printSetupSelector.parent = stageMenu
                    printSetupSelector.visible = false
                }
                property Item oldParent: null

                // The printSetupSelector is defined here so that the setting list doesn't need to get re-instantiated
                // Every time the stage is changed.
                property var printSetupSelector: Cura.PrintSetupSelector
                {
                   width: UM.Theme.getSize("print_setup_widget").width
                   height: UM.Theme.getSize("stage_menu").height
                   headerCornerSide: RoundedRectangle.Direction.Right
                   onParentChanged:
                   {
                       if(stageMenu.oldParent !=null)
                       {
                           stageMenu.oldParent.Component.destruction.disconnect(stageMenu.onParentDestroyed)
                       }
                       stageMenu.oldParent = parent
                       visible = parent != stageMenu
                       parent.Component.destruction.connect(stageMenu.onParentDestroyed)
                   }
                }
            }
            UM.MessageStack
            {
                anchors
                {
                    horizontalCenter: parent.horizontalCenter
                    top: parent.verticalCenter
                    bottom: parent.bottom
                    bottomMargin:  UM.Theme.getSize("default_margin").height
                }

                primaryButton: Component
                {
                    Cura.PrimaryButton
                    {
                        text: model.name
                        height: UM.Theme.getSize("message_action_button").height
                    }
                }

                secondaryButton: Component
                {
                    Cura.SecondaryButton
                    {
                        text: model.name
                        height: UM.Theme.getSize("message_action_button").height
                    }
                }
            }
        }

        PrintSetupTooltip
        {
            id: tooltip
        }
    }

    UM.PreferencesDialog
    {
        id: preferences

        Component.onCompleted:
        {
            //; Remove & re-add the general page as we want to use our own instead of uranium standard.
            removePage(0);
            insertPage(0, catalog.i18nc("@title:tab","General"), Qt.resolvedUrl("Preferences/GeneralPage.qml"));

            removePage(1);
            insertPage(1, catalog.i18nc("@title:tab","Settings"), Qt.resolvedUrl("Preferences/SettingVisibilityPage.qml"));

            insertPage(2, catalog.i18nc("@title:tab", "Printers"), Qt.resolvedUrl("Preferences/MachinesPage.qml"));

            insertPage(3, catalog.i18nc("@title:tab", "Materials"), Qt.resolvedUrl("Preferences/Materials/MaterialsPage.qml"));

            insertPage(4, catalog.i18nc("@title:tab", "Profiles"), Qt.resolvedUrl("Preferences/ProfilesPage.qml"));

            //Force refresh
            setPage(0);
        }

        onVisibleChanged:
        {
            // When the dialog closes, switch to the General page.
            // This prevents us from having a heavy page like Setting Visiblity active in the background.
            setPage(0);
        }
    }

    Connections
    {
        target: Cura.Actions.preferences
        onTriggered: preferences.visible = true
    }

    Connections
    {
        target: CuraApplication
        onShowPreferencesWindow: preferences.visible = true
    }

    Connections
    {
        target: Cura.Actions.addProfile
        onTriggered:
        {

            preferences.show();
            preferences.setPage(4);
            // Create a new profile after a very short delay so the preference page has time to initiate
            createProfileTimer.start();
        }
    }

    Connections
    {
        target: Cura.Actions.configureMachines
        onTriggered:
        {
            preferences.visible = true;
            preferences.setPage(2);
        }
    }

    Connections
    {
        target: Cura.Actions.manageProfiles
        onTriggered:
        {
            preferences.visible = true;
            preferences.setPage(4);
        }
    }

    Connections
    {
        target: Cura.Actions.manageMaterials
        onTriggered:
        {
            preferences.visible = true;
            preferences.setPage(3)
        }
    }

    Connections
    {
        target: Cura.Actions.configureSettingVisibility
        onTriggered:
        {
            preferences.visible = true;
            preferences.setPage(1);
            if(source && source.key)
            {
                preferences.getCurrentItem().scrollToSection(source.key);
            }
        }
    }

    Timer
    {
        id: createProfileTimer
        repeat: false
        interval: 1

        onTriggered: preferences.getCurrentItem().createProfile()
    }

    // BlurSettings is a way to force the focus away from any of the setting items.
    // We need to do this in order to keep the bindings intact.
    Connections
    {
        target: Cura.MachineManager
        onBlurSettings:
        {
            contentItem.forceActiveFocus()
        }
    }

    ContextMenu
    {
        id: contextMenu
    }

    onPreClosing:
    {
        close.accepted = CuraApplication.getIsAllChecksPassed();
        if (!close.accepted)
        {
            CuraApplication.checkAndExitApplication();
        }
    }

    MessageDialog
    {
        id: exitConfirmationDialog
        title: catalog.i18nc("@title:window", "Closing Cura")
        text: catalog.i18nc("@label", "Are you sure you want to exit Cura?")
        icon: StandardIcon.Question
        modality: Qt.ApplicationModal
        standardButtons: StandardButton.Yes | StandardButton.No
        onYes: CuraApplication.callConfirmExitDialogCallback(true)
        onNo: CuraApplication.callConfirmExitDialogCallback(false)
        onRejected: CuraApplication.callConfirmExitDialogCallback(false)
        onVisibilityChanged:
        {
            if (!visible)
            {
                // reset the text to default because other modules may change the message text.
                text = catalog.i18nc("@label", "Are you sure you want to exit Cura?");
            }
        }
    }

    Connections
    {
        target: CuraApplication
        onShowConfirmExitDialog:
        {
            exitConfirmationDialog.text = message;
            exitConfirmationDialog.open();
        }
    }

    Connections
    {
        target: Cura.Actions.quit
        onTriggered: CuraApplication.checkAndExitApplication();
    }

    Connections
    {
        target: Cura.Actions.toggleFullScreen
        onTriggered: base.toggleFullscreen();
    }

    FileDialog
    {
        id: openDialog;

        //: File open dialog title
        title: catalog.i18nc("@title:window","Open file(s)")
        modality: UM.Application.platform == "linux" ? Qt.NonModal : Qt.WindowModal;
        selectMultiple: true
        nameFilters: UM.MeshFileHandler.supportedReadFileTypes;
        folder: CuraApplication.getDefaultPath("dialog_load_path")
        onAccepted:
        {
            // Because several implementations of the file dialog only update the folder
            // when it is explicitly set.
            var f = folder;
            folder = f;

            CuraApplication.setDefaultPath("dialog_load_path", folder);

            handleOpenFileUrls(fileUrls);
        }

        // Yeah... I know... it is a mess to put all those things here.
        // There are lots of user interactions in this part of the logic, such as showing a warning dialog here and there,
        // etc. This means it will come back and forth from time to time between QML and Python. So, separating the logic
        // and view here may require more effort but make things more difficult to understand.
        function handleOpenFileUrls(fileUrlList)
        {
            // look for valid project files
            var projectFileUrlList = [];
            var hasGcode = false;
            var nonGcodeFileList = [];
            for (var i in fileUrlList)
            {
                var endsWithG = /\.g$/;
                var endsWithGcode = /\.gcode$/;
                if (endsWithG.test(fileUrlList[i]) || endsWithGcode.test(fileUrlList[i]))
                {
                    continue;
                }
                else if (CuraApplication.checkIsValidProjectFile(fileUrlList[i]))
                {
                    projectFileUrlList.push(fileUrlList[i]);
                }
                nonGcodeFileList.push(fileUrlList[i]);
            }
            hasGcode = nonGcodeFileList.length < fileUrlList.length;

            // show a warning if selected multiple files together with Gcode
            var hasProjectFile = projectFileUrlList.length > 0;
            var selectedMultipleFiles = fileUrlList.length > 1;
            if (selectedMultipleFiles && hasGcode)
            {
                infoMultipleFilesWithGcodeDialog.selectedMultipleFiles = selectedMultipleFiles;
                infoMultipleFilesWithGcodeDialog.hasProjectFile = hasProjectFile;
                infoMultipleFilesWithGcodeDialog.fileUrls = nonGcodeFileList.slice();
                infoMultipleFilesWithGcodeDialog.projectFileUrlList = projectFileUrlList.slice();
                infoMultipleFilesWithGcodeDialog.open();
            }
            else
            {
                handleOpenFiles(selectedMultipleFiles, hasProjectFile, fileUrlList, projectFileUrlList);
            }
        }

        function handleOpenFiles(selectedMultipleFiles, hasProjectFile, fileUrlList, projectFileUrlList)
        {
            // we only allow opening one project file
            if (selectedMultipleFiles && hasProjectFile)
            {
                openFilesIncludingProjectsDialog.fileUrls = fileUrlList.slice();
                openFilesIncludingProjectsDialog.show();
                return;
            }

            if (hasProjectFile)
            {
                var projectFile = projectFileUrlList[0];

                // check preference
                var choice = UM.Preferences.getValue("cura/choice_on_open_project");
                if (choice == "open_as_project")
                {
                    openFilesIncludingProjectsDialog.loadProjectFile(projectFile);
                }
                else if (choice == "open_as_model")
                {
                    openFilesIncludingProjectsDialog.loadModelFiles([projectFile].slice());
                }
                else    // always ask
                {
                    // ask whether to open as project or as models
                    askOpenAsProjectOrModelsDialog.fileUrl = projectFile;
                    askOpenAsProjectOrModelsDialog.show();
                }
            }
            else
            {
                openFilesIncludingProjectsDialog.loadModelFiles(fileUrlList.slice());
            }
        }
    }

    MessageDialog
    {
        id: packageInstallDialog
        title: catalog.i18nc("@window:title", "Install Package");
        standardButtons: StandardButton.Ok
        modality: Qt.ApplicationModal
    }

    MessageDialog
    {
        id: infoMultipleFilesWithGcodeDialog
        title: catalog.i18nc("@title:window", "Open File(s)")
        icon: StandardIcon.Information
        standardButtons: StandardButton.Ok
        text: catalog.i18nc("@text:window", "We have found one or more G-Code files within the files you have selected. You can only open one G-Code file at a time. If you want to open a G-Code file, please just select only one.")

        property var selectedMultipleFiles
        property var hasProjectFile
        property var fileUrls
        property var projectFileUrlList

        onAccepted:
        {
            openDialog.handleOpenFiles(selectedMultipleFiles, hasProjectFile, fileUrls, projectFileUrlList);
        }
    }

    Connections
    {
        target: Cura.Actions.open
        onTriggered: openDialog.open()
    }

    OpenFilesIncludingProjectsDialog
    {
        id: openFilesIncludingProjectsDialog
    }

    AskOpenAsProjectOrModelsDialog
    {
        id: askOpenAsProjectOrModelsDialog
    }

    Connections
    {
        target: CuraApplication
        onOpenProjectFile:
        {
            askOpenAsProjectOrModelsDialog.fileUrl = project_file;
            askOpenAsProjectOrModelsDialog.show();
        }
    }

    Connections
    {
        target: Cura.Actions.showProfileFolder
        onTriggered:
        {
            var path = UM.Resources.getPath(UM.Resources.Preferences, "");
            if(Qt.platform.os == "windows") {
                path = path.replace(/\\/g,"/");
            }
            Qt.openUrlExternally(path);
            if(Qt.platform.os == "linux") {
                Qt.openUrlExternally(UM.Resources.getPath(UM.Resources.Resources, ""));
            }
        }
    }

    AddMachineDialog
    {
        id: addMachineDialog
        onMachineAdded:
        {
            machineActionsWizard.firstRun = addMachineDialog.firstRun
            machineActionsWizard.start(id)
        }
    }

    // Dialog to handle first run machine actions
    UM.Wizard
    {
        id: machineActionsWizard;

        title: catalog.i18nc("@title:window", "Add Printer")
        property var machine;

        function start(id)
        {
            var actions = Cura.MachineActionManager.getFirstStartActions(id)
            resetPages() // Remove previous pages

            for (var i = 0; i < actions.length; i++)
            {
                actions[i].displayItem.reset()
                machineActionsWizard.appendPage(actions[i].displayItem, catalog.i18nc("@title", actions[i].label));
            }

            //Only start if there are actions to perform.
            if (actions.length > 0)
            {
                machineActionsWizard.currentPage = 0;
                show()
            }
        }
    }

    MessageDialog
    {
        id: messageDialog
        modality: Qt.ApplicationModal
        onAccepted: CuraApplication.messageBoxClosed(clickedButton)
        onApply: CuraApplication.messageBoxClosed(clickedButton)
        onDiscard: CuraApplication.messageBoxClosed(clickedButton)
        onHelp: CuraApplication.messageBoxClosed(clickedButton)
        onNo: CuraApplication.messageBoxClosed(clickedButton)
        onRejected: CuraApplication.messageBoxClosed(clickedButton)
        onReset: CuraApplication.messageBoxClosed(clickedButton)
        onYes: CuraApplication.messageBoxClosed(clickedButton)
    }

    Connections
    {
        target: CuraApplication
        onShowMessageBox:
        {
            messageDialog.title = title
            messageDialog.text = text
            messageDialog.informativeText = informativeText
            messageDialog.detailedText = detailedText
            messageDialog.standardButtons = buttons
            messageDialog.icon = icon
            messageDialog.visible = true
        }
    }

    DiscardOrKeepProfileChangesDialog
    {
        id: discardOrKeepProfileChangesDialog
    }

    Connections
    {
        target: CuraApplication
        onShowDiscardOrKeepProfileChanges:
        {
            discardOrKeepProfileChangesDialog.show()
        }
    }

    Connections
    {
        target: Cura.Actions.addMachine
        onTriggered: addMachineDialog.visible = true;
    }

    AboutDialog
    {
        id: aboutDialog
    }

    Connections
    {
        target: Cura.Actions.about
        onTriggered: aboutDialog.visible = true;
    }

    Connections
    {
        target: CuraApplication
        onRequestAddPrinter:
        {
            addMachineDialog.visible = true
            addMachineDialog.firstRun = false
        }
    }

    Timer
    {
        id: startupTimer;
        interval: 100;
        repeat: false;
        running: true;
        onTriggered:
        {
            if(!base.visible)
            {
                base.visible = true;
            }
        }
    }

    /**
     * Function to check whether a QML object has a certain type.
     * Taken from StackOverflow: https://stackoverflow.com/a/28384228 and
     * adapted to our code style.
     * Licensed under CC BY-SA 3.0.
     * \param obj The QtObject to get the name of.
     * \param class_name (str) The name of the class to check against. Has to be
     * the QtObject class name, not the QML entity name.
     */
    function qmlTypeOf(obj, class_name)
    {
        //className plus "(" is the class instance without modification.
        //className plus "_QML" is the class instance with user-defined properties.
        var str = obj.toString();
        return str.indexOf(class_name + "(") == 0 || str.indexOf(class_name + "_QML") == 0;
    }
}<|MERGE_RESOLUTION|>--- conflicted
+++ resolved
@@ -76,11 +76,7 @@
 
         if (CuraApplication.needToShowUserAgreement)
         {
-<<<<<<< HEAD
-            welcomeDialog.visible = true;
-=======
             welcomeDialog.show()
->>>>>>> 418ad73a
         }
         else
         {
