# Copyright (c) 2018 Ultimaker B.V.
# Cura is released under the terms of the LGPLv3 or higher.

from UM.Application import Application
from UM.FileHandler.FileHandler import FileHandler #For typing.
from UM.Logger import Logger
<<<<<<< HEAD
from UM.Scene.SceneNode import SceneNode #For typing.
from cura.CuraApplication import CuraApplication
=======
>>>>>>> dc5a48fb

from cura.PrinterOutputDevice import PrinterOutputDevice, ConnectionState

from PyQt5.QtNetwork import QHttpMultiPart, QHttpPart, QNetworkRequest, QNetworkAccessManager, QNetworkReply, QAuthenticator
from PyQt5.QtCore import pyqtProperty, pyqtSignal, pyqtSlot, QObject, QUrl, QCoreApplication
from time import time
from typing import Any, Callable, Dict, List, Optional
from enum import IntEnum

import os  # To get the username
import gzip

class AuthState(IntEnum):
    NotAuthenticated = 1
    AuthenticationRequested = 2
    Authenticated = 3
    AuthenticationDenied = 4
    AuthenticationReceived = 5


class NetworkedPrinterOutputDevice(PrinterOutputDevice):
    authenticationStateChanged = pyqtSignal()

    def __init__(self, device_id, address: str, properties: Dict[bytes, bytes], parent: QObject = None) -> None:
        super().__init__(device_id = device_id, parent = parent)
        self._manager = None    # type: QNetworkAccessManager
        self._last_manager_create_time = None       # type: float
        self._recreate_network_manager_time = 30
        self._timeout_time = 10  # After how many seconds of no response should a timeout occur?

        self._last_response_time = None     # type: float
        self._last_request_time = None      # type: float

        self._api_prefix = ""
        self._address = address
        self._properties = properties
        self._user_agent = "%s/%s " % (Application.getInstance().getApplicationName(), Application.getInstance().getVersion())

        self._onFinishedCallbacks = {}      # type: Dict[str, Callable[[QNetworkReply], None]]
        self._authentication_state = AuthState.NotAuthenticated

        # QHttpMultiPart objects need to be kept alive and not garbage collected during the
        # HTTP which uses them. We hold references to these QHttpMultiPart objects here.
        self._kept_alive_multiparts = {}        # type: Dict[QNetworkReply, QHttpMultiPart]

        self._sending_gcode = False
        self._compressing_gcode = False
        self._gcode = []                    # type: List[str]

        self._connection_state_before_timeout = None    # type: Optional[ConnectionState]

        printer_type = self._properties.get(b"machine", b"").decode("utf-8")
        printer_type_identifiers = {
            "9066": "ultimaker3",
            "9511": "ultimaker3_extended",
            "9051": "ultimaker_s5"
        }
        self._printer_type = "Unknown"
        for key, value in printer_type_identifiers.items():
            if printer_type.startswith(key):
                self._printer_type = value
                break

    def requestWrite(self, nodes: List[SceneNode], file_name: Optional[str] = None, limit_mimetypes: bool = False, file_handler: Optional[FileHandler] = None, **kwargs: str) -> None:
        raise NotImplementedError("requestWrite needs to be implemented")

    def setAuthenticationState(self, authentication_state: AuthState) -> None:
        if self._authentication_state != authentication_state:
            self._authentication_state = authentication_state
            self.authenticationStateChanged.emit()

    @pyqtProperty(int, notify = authenticationStateChanged)
    def authenticationState(self) -> AuthState:
        return self._authentication_state

    def _compressDataAndNotifyQt(self, data_to_append: str) -> bytes:
        compressed_data = gzip.compress(data_to_append.encode("utf-8"))
        self._progress_message.setProgress(-1)  # Tickle the message so that it's clear that it's still being used.
        QCoreApplication.processEvents()  # Ensure that the GUI does not freeze.

        # Pretend that this is a response, as zipping might take a bit of time.
        # If we don't do this, the device might trigger a timeout.
        self._last_response_time = time()
        return compressed_data

    def _compressGCode(self) -> Optional[bytes]:
        self._compressing_gcode = True

        ## Mash the data into single string
        max_chars_per_line = int(1024 * 1024 / 4)  # 1/4 MB per line.
        file_data_bytes_list = []
        batched_lines = []
        batched_lines_count = 0

        for line in self._gcode:
            if not self._compressing_gcode:
                self._progress_message.hide()
                # Stop trying to zip / send as abort was called.
                return None

            # if the gcode was read from a gcode file, self._gcode will be a list of all lines in that file.
            # Compressing line by line in this case is extremely slow, so we need to batch them.
            batched_lines.append(line)
            batched_lines_count += len(line)

            if batched_lines_count >= max_chars_per_line:
                file_data_bytes_list.append(self._compressDataAndNotifyQt("".join(batched_lines)))
                batched_lines = []
                batched_lines_count = 0

        # Don't miss the last batch (If any)
        if len(batched_lines) != 0:
            file_data_bytes_list.append(self._compressDataAndNotifyQt("".join(batched_lines)))

        self._compressing_gcode = False
        return b"".join(file_data_bytes_list)

    def _update(self) -> None:
        if self._last_response_time:
            time_since_last_response = time() - self._last_response_time
        else:
            time_since_last_response = 0

        if self._last_request_time:
            time_since_last_request = time() - self._last_request_time
        else:
            time_since_last_request = float("inf")  # An irrelevantly large number of seconds

        if time_since_last_response > self._timeout_time >= time_since_last_request:
            # Go (or stay) into timeout.
            if self._connection_state_before_timeout is None:
                self._connection_state_before_timeout = self._connection_state

            self.setConnectionState(ConnectionState.closed)

            # We need to check if the manager needs to be re-created. If we don't, we get some issues when OSX goes to
            # sleep.
            if time_since_last_response > self._recreate_network_manager_time:
                if self._last_manager_create_time is None:
                    self._createNetworkManager()
                if time() - self._last_manager_create_time > self._recreate_network_manager_time:
                    self._createNetworkManager()
        elif self._connection_state == ConnectionState.closed:
            # Go out of timeout.
            self.setConnectionState(self._connection_state_before_timeout)
            self._connection_state_before_timeout = None

    def _createEmptyRequest(self, target: str, content_type: Optional[str] = "application/json") -> QNetworkRequest:
        url = QUrl("http://" + self._address + self._api_prefix + target)
        request = QNetworkRequest(url)
        if content_type is not None:
            request.setHeader(QNetworkRequest.ContentTypeHeader, "application/json")
        request.setHeader(QNetworkRequest.UserAgentHeader, self._user_agent)
        return request

    def _createFormPart(self, content_header: str, data: str, content_type: Optional[str] = None) -> QHttpPart:
        part = QHttpPart()

        if not content_header.startswith("form-data;"):
            content_header = "form_data; " + content_header
        part.setHeader(QNetworkRequest.ContentDispositionHeader, content_header)

        if content_type is not None:
            part.setHeader(QNetworkRequest.ContentTypeHeader, content_type)

        part.setBody(data)
        return part

    ##  Convenience function to get the username from the OS.
    #   The code was copied from the getpass module, as we try to use as little dependencies as possible.
    def _getUserName(self) -> str:
        for name in ("LOGNAME", "USER", "LNAME", "USERNAME"):
            user = os.environ.get(name)
            if user:
                return user
        return "Unknown User"  # Couldn't find out username.

    def _clearCachedMultiPart(self, reply: QNetworkReply) -> None:
        if reply in self._kept_alive_multiparts:
            del self._kept_alive_multiparts[reply]

    def put(self, target: str, data: str, on_finished: Optional[Callable[[QNetworkReply], None]]) -> None:
        if self._manager is None:
            self._createNetworkManager()
        request = self._createEmptyRequest(target)
        self._last_request_time = time()
        reply = self._manager.put(request, data.encode())
        self._registerOnFinishedCallback(reply, on_finished)

    def get(self, target: str, on_finished: Optional[Callable[[QNetworkReply], None]]) -> None:
        if self._manager is None:
            self._createNetworkManager()
        request = self._createEmptyRequest(target)
        self._last_request_time = time()
        reply = self._manager.get(request)
        self._registerOnFinishedCallback(reply, on_finished)

    def post(self, target: str, data: str, onFinished: Optional[Callable[[QNetworkReply], None]], on_progress: Callable = None) -> None:
        if self._manager is None:
            self._createNetworkManager()
        request = self._createEmptyRequest(target)
        self._last_request_time = time()
        reply = self._manager.post(request, data)
        if on_progress is not None:
            reply.uploadProgress.connect(on_progress)
        self._registerOnFinishedCallback(reply, onFinished)

    def postFormWithParts(self, target:str, parts: List[QHttpPart], on_finished: Optional[Callable[[QNetworkReply], None]], on_progress: Callable = None) -> None:
        if self._manager is None:
            self._createNetworkManager()
        request = self._createEmptyRequest(target, content_type=None)
        multi_post_part = QHttpMultiPart(QHttpMultiPart.FormDataType)
        for part in parts:
            multi_post_part.append(part)

        self._last_request_time = time()

        reply = self._manager.post(request, multi_post_part)

        self._kept_alive_multiparts[reply] = multi_post_part

        if on_progress is not None:
            reply.uploadProgress.connect(on_progress)
        self._registerOnFinishedCallback(reply, on_finished)

        return reply

    def postForm(self, target: str, header_data: str, body_data: bytes, on_finished: Optional[Callable[[QNetworkReply], None]], on_progress: Callable = None) -> None:
        post_part = QHttpPart()
        post_part.setHeader(QNetworkRequest.ContentDispositionHeader, header_data)
        post_part.setBody(body_data)

        self.postFormWithParts(target, [post_part], on_finished, on_progress)

    def _onAuthenticationRequired(self, reply: QNetworkReply, authenticator: QAuthenticator) -> None:
        Logger.log("w", "Request to {url} required authentication, which was not implemented".format(url = reply.url().toString()))

    def _createNetworkManager(self) -> None:
        Logger.log("d", "Creating network manager")
        if self._manager:
            self._manager.finished.disconnect(self.__handleOnFinished)
            self._manager.authenticationRequired.disconnect(self._onAuthenticationRequired)

        self._manager = QNetworkAccessManager()
        self._manager.finished.connect(self.__handleOnFinished)
        self._last_manager_create_time = time()
        self._manager.authenticationRequired.connect(self._onAuthenticationRequired)

        if self._properties.get(b"temporary", b"false") != b"true":
            Application.getInstance().getMachineManager().checkCorrectGroupName(self.getId(), self.name)

    def _registerOnFinishedCallback(self, reply: QNetworkReply, on_finished: Optional[Callable[[QNetworkReply], None]]) -> None:
        if on_finished is not None:
            self._onFinishedCallbacks[reply.url().toString() + str(reply.operation())] = on_finished

    def __handleOnFinished(self, reply: QNetworkReply) -> None:
        # Due to garbage collection, we need to cache certain bits of post operations.
        # As we don't want to keep them around forever, delete them if we get a reply.
        if reply.operation() == QNetworkAccessManager.PostOperation:
            self._clearCachedMultiPart(reply)

        if reply.attribute(QNetworkRequest.HttpStatusCodeAttribute) is None:
            # No status code means it never even reached remote.
            return

        self._last_response_time = time()

        if self._connection_state == ConnectionState.connecting:
            self.setConnectionState(ConnectionState.connected)

        callback_key = reply.url().toString() + str(reply.operation())
        try:
            if callback_key in self._onFinishedCallbacks:
                self._onFinishedCallbacks[callback_key](reply)
        except Exception:
            Logger.logException("w", "something went wrong with callback")

    @pyqtSlot(str, result=str)
    def getProperty(self, key: str) -> str:
        bytes_key = key.encode("utf-8")
        if bytes_key in self._properties:
            return self._properties.get(bytes_key, b"").decode("utf-8")
        else:
            return ""

    def getProperties(self):
        return self._properties

    ##  Get the unique key of this machine
    #   \return key String containing the key of the machine.
    @pyqtProperty(str, constant = True)
    def key(self) -> str:
        return self._id

    ##  The IP address of the printer.
    @pyqtProperty(str, constant = True)
    def address(self) -> str:
        return self._properties.get(b"address", b"").decode("utf-8")

    ##  Name of the printer (as returned from the ZeroConf properties)
    @pyqtProperty(str, constant = True)
    def name(self) -> str:
        return self._properties.get(b"name", b"").decode("utf-8")

    ##  Firmware version (as returned from the ZeroConf properties)
    @pyqtProperty(str, constant = True)
    def firmwareVersion(self) -> str:
        return self._properties.get(b"firmware_version", b"").decode("utf-8")

    @pyqtProperty(str, constant = True)
    def printerType(self) -> str:
        return self._printer_type

    ## IP adress of this printer
    @pyqtProperty(str, constant = True)
    def ipAddress(self) -> str:
        return self._address<|MERGE_RESOLUTION|>--- conflicted
+++ resolved
@@ -4,11 +4,8 @@
 from UM.Application import Application
 from UM.FileHandler.FileHandler import FileHandler #For typing.
 from UM.Logger import Logger
-<<<<<<< HEAD
 from UM.Scene.SceneNode import SceneNode #For typing.
 from cura.CuraApplication import CuraApplication
-=======
->>>>>>> dc5a48fb
 
 from cura.PrinterOutputDevice import PrinterOutputDevice, ConnectionState
 
