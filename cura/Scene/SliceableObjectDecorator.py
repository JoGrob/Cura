import copy

<<<<<<< HEAD
from typing import Optional
=======
from typing import Optional, Dict

from PyQt6.QtGui import QImage
>>>>>>> 72486243

import UM.View.GL.Texture
from UM.Scene.SceneNodeDecorator import SceneNodeDecorator
from UM.View.GL.OpenGL import OpenGL
from UM.View.GL.Texture import Texture


# FIXME: When the texture UV-unwrapping is done, these two values will need to be set to a proper value (suggest 4096 for both).
TEXTURE_WIDTH = 512
TEXTURE_HEIGHT = 512

class SliceableObjectDecorator(SceneNodeDecorator):
    def __init__(self) -> None:
        super().__init__()
        self._paint_texture = None
<<<<<<< HEAD
=======
        self._texture_data_mapping: Dict[str, tuple[int, int]] = {}
>>>>>>> 72486243

    def isSliceable(self) -> bool:
        return True

    def getPaintTexture(self, create_if_required: bool = True) -> Optional[UM.View.GL.Texture.Texture]:
        if self._paint_texture is None and create_if_required:
            self._paint_texture = OpenGL.getInstance().createTexture(TEXTURE_WIDTH, TEXTURE_HEIGHT)
<<<<<<< HEAD
=======
            image = QImage(TEXTURE_WIDTH, TEXTURE_HEIGHT, QImage.Format.Format_RGB32)
            image.fill(0)
            self._paint_texture.setImage(image)
>>>>>>> 72486243
        return self._paint_texture

    def setPaintTexture(self, texture: UM.View.GL.Texture) -> None:
        self._paint_texture = texture

<<<<<<< HEAD
    def __deepcopy__(self, memo) -> "SliceableObjectDecorator":
        copied_decorator = SliceableObjectDecorator()
        copied_decorator.setPaintTexture(copy.deepcopy(self.getPaintTexture()))
=======
    def getTextureDataMapping(self) -> Dict[str, tuple[int, int]]:
        return self._texture_data_mapping

    def setTextureDataMapping(self, mapping: Dict[str, tuple[int, int]]) -> None:
        self._texture_data_mapping = mapping

    def __deepcopy__(self, memo) -> "SliceableObjectDecorator":
        copied_decorator = SliceableObjectDecorator()
        copied_decorator.setPaintTexture(copy.deepcopy(self.getPaintTexture()))
        copied_decorator.setTextureDataMapping(copy.deepcopy(self.getTextureDataMapping()))
>>>>>>> 72486243
        return copied_decorator<|MERGE_RESOLUTION|>--- conflicted
+++ resolved
@@ -1,12 +1,8 @@
 import copy
 
-<<<<<<< HEAD
-from typing import Optional
-=======
 from typing import Optional, Dict
 
 from PyQt6.QtGui import QImage
->>>>>>> 72486243
 
 import UM.View.GL.Texture
 from UM.Scene.SceneNodeDecorator import SceneNodeDecorator
@@ -22,10 +18,7 @@
     def __init__(self) -> None:
         super().__init__()
         self._paint_texture = None
-<<<<<<< HEAD
-=======
         self._texture_data_mapping: Dict[str, tuple[int, int]] = {}
->>>>>>> 72486243
 
     def isSliceable(self) -> bool:
         return True
@@ -33,22 +26,14 @@
     def getPaintTexture(self, create_if_required: bool = True) -> Optional[UM.View.GL.Texture.Texture]:
         if self._paint_texture is None and create_if_required:
             self._paint_texture = OpenGL.getInstance().createTexture(TEXTURE_WIDTH, TEXTURE_HEIGHT)
-<<<<<<< HEAD
-=======
             image = QImage(TEXTURE_WIDTH, TEXTURE_HEIGHT, QImage.Format.Format_RGB32)
             image.fill(0)
             self._paint_texture.setImage(image)
->>>>>>> 72486243
         return self._paint_texture
 
     def setPaintTexture(self, texture: UM.View.GL.Texture) -> None:
         self._paint_texture = texture
 
-<<<<<<< HEAD
-    def __deepcopy__(self, memo) -> "SliceableObjectDecorator":
-        copied_decorator = SliceableObjectDecorator()
-        copied_decorator.setPaintTexture(copy.deepcopy(self.getPaintTexture()))
-=======
     def getTextureDataMapping(self) -> Dict[str, tuple[int, int]]:
         return self._texture_data_mapping
 
@@ -59,5 +44,4 @@
         copied_decorator = SliceableObjectDecorator()
         copied_decorator.setPaintTexture(copy.deepcopy(self.getPaintTexture()))
         copied_decorator.setTextureDataMapping(copy.deepcopy(self.getTextureDataMapping()))
->>>>>>> 72486243
         return copied_decorator