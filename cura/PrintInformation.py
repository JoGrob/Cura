--- conflicted
+++ resolved
@@ -217,20 +217,9 @@
             amount = self._material_amounts[index]
             ## Find the right extruder stack. As the list isn't sorted because it's a annoying generator, we do some
             #  list comprehension filtering to solve this for us.
-<<<<<<< HEAD
             density = extruder_stack.getMetaDataEntry("properties", {}).get("density", 0)
             material = extruder_stack.findContainer({"type": "material"})
-=======
-            if extruder_stacks:  # Multi extrusion machine
-                extruder_stack = [extruder for extruder in extruder_stacks if extruder.getMetaDataEntry("position") == str(index)][0]
-                density = extruder_stack.getMetaDataEntry("properties", {}).get("density", 0)
-                material = extruder_stack.findContainer({"type": "material"})
-                radius = extruder_stack.getProperty("material_diameter", "value") / 2
-            else:  # Machine with no extruder stacks
-                density = Application.getInstance().getGlobalContainerStack().getMetaDataEntry("properties", {}).get("density", 0)
-                material = Application.getInstance().getGlobalContainerStack().findContainer({"type": "material"})
-                radius = Application.getInstance().getGlobalContainerStack().getProperty("material_diameter", "value") / 2
->>>>>>> 32fedf95
+            radius = extruder_stack.getProperty("material_diameter", "value") / 2
 
             weight = float(amount) * float(density) / 1000
             cost = 0
