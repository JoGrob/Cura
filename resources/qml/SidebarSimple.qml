// Copyright (c) 2017 Ultimaker B.V.
// Cura is released under the terms of the AGPLv3 or higher.

import QtQuick 2.2
import QtQuick.Controls 1.1
import QtQuick.Controls.Styles 1.1
import QtQuick.Layouts 1.1

import UM 1.2 as UM
import Cura 1.0 as Cura

Item
{
    id: base;

    signal showTooltip(Item item, point location, string text);
    signal hideTooltip();

    property Action configureSettings;
    property variant minimumPrintTime: PrintInformation.minimumPrintTime;
    property variant maximumPrintTime: PrintInformation.maximumPrintTime;
    property bool settingsEnabled: ExtruderManager.activeExtruderStackId || machineExtruderCount.properties.value == 1

    Component.onCompleted: PrintInformation.enabled = true
    Component.onDestruction: PrintInformation.enabled = false
    UM.I18nCatalog { id: catalog; name: "cura" }

    ScrollView
    {
        anchors.fill: parent
        style: UM.Theme.styles.scrollview
        flickableItem.flickableDirection: Flickable.VerticalFlick

        Rectangle
        {
            width: childrenRect.width
            height: childrenRect.height
            Item
            {
                id: infillCellLeft
                anchors.top: parent.top
                anchors.left: parent.left
                anchors.topMargin: UM.Theme.getSize("sidebar_margin").height
                width: UM.Theme.getSize("sidebar").width * .45 - UM.Theme.getSize("sidebar_margin").width
                height: childrenRect.height

                Text
                {
                    id: infillLabel
                    //: Infill selection label
                    text: catalog.i18nc("@label", "Infill");
                    font: UM.Theme.getFont("default");
                    color: UM.Theme.getColor("text");
                    anchors.top: parent.top
                    anchors.topMargin: UM.Theme.getSize("sidebar_margin").height
                    anchors.left: parent.left
                    anchors.leftMargin: UM.Theme.getSize("sidebar_margin").width
                }
            }

            Row
            {
                id: infillCellRight

                height: childrenRect.height;
                width: UM.Theme.getSize("sidebar").width * .55

                spacing: UM.Theme.getSize("sidebar_margin").width

                anchors.left: infillCellLeft.right
                anchors.top: infillCellLeft.top

                Repeater
                {
                    id: infillListView
                    property int activeIndex:
                    {
                        for(var i = 0; i < infillModel.count; ++i)
                        {
                            var density = parseInt(infillDensity.properties.value);
                            var steps = parseInt(infillSteps.properties.value);
                            if(density > infillModel.get(i).percentageMin && density <= infillModel.get(i).percentageMax && steps > infillModel.get(i).stepsMin && steps <= infillModel.get(i).stepsMax)
                            {
                                return i;
                            }
                        }

                        return -1;
                    }
                    model: infillModel;

                    Item
                    {
                        width: childrenRect.width;
                        height: childrenRect.height;

                        Rectangle
                        {
                            id: infillIconLining

                            width: (infillCellRight.width - ((infillModel.count - 1)  * UM.Theme.getSize("sidebar_margin").width)) / (infillModel.count);
                            height: width

                            border.color:
                            {
                                if(!base.settingsEnabled)
                                {
                                    return UM.Theme.getColor("setting_control_disabled_border")
                                }
                                else if(infillListView.activeIndex == index)
                                {
                                    return UM.Theme.getColor("setting_control_selected")
                                }
                                else if(infillMouseArea.containsMouse)
                                {
                                    return UM.Theme.getColor("setting_control_border_highlight")
                                }
                                return UM.Theme.getColor("setting_control_border")
                            }
                            border.width: UM.Theme.getSize("default_lining").width
                            color:
                            {
                                if(infillListView.activeIndex == index)
                                {
                                    if(!base.settingsEnabled)
                                    {
                                        return UM.Theme.getColor("setting_control_disabled_text")
                                    }
                                    return UM.Theme.getColor("setting_control_selected")
                                }
                                return "transparent"
                            }

                            UM.RecolorImage
                            {
                                id: infillIcon
                                anchors.fill: parent;
                                anchors.margins: 2

                                sourceSize.width: width
                                sourceSize.height: width
                                source: UM.Theme.getIcon(model.icon);
                                color: {
                                    if(infillListView.activeIndex == index)
                                    {
                                        return UM.Theme.getColor("text_emphasis")
                                    }
                                    if(!base.settingsEnabled)
                                    {
                                        return UM.Theme.getColor("setting_control_disabled_text")
                                    }
                                    return UM.Theme.getColor("setting_control_disabled_text")
                                }
                            }

                            MouseArea
                            {
                                id: infillMouseArea
                                anchors.fill: parent
                                hoverEnabled: true
                                enabled: base.settingsEnabled
                                onClicked: {
                                    if (infillListView.activeIndex != index)
                                    {
                                        infillDensity.setPropertyValue("value", model.percentage)
                                        infillSteps.setPropertyValue("value", model.steps)
                                    }
                                }
                                onEntered:
                                {
                                    base.showTooltip(infillCellRight, Qt.point(-infillCellRight.x, 0), model.text);
                                }
                                onExited:
                                {
                                    base.hideTooltip();
                                }
                            }
                        }
                        Text
                        {
                            id: infillLabel
                            width: (infillCellRight.width - ((infillModel.count - 1)  * UM.Theme.getSize("sidebar_margin").width)) / (infillModel.count);
                            horizontalAlignment: Text.AlignHCenter
                            verticalAlignment: Text.AlignVCenter
                            wrapMode: Text.WordWrap
                            font: UM.Theme.getFont("default")
                            anchors.top: infillIconLining.bottom
                            anchors.horizontalCenter: infillIconLining.horizontalCenter
                            color: infillListView.activeIndex == index ? UM.Theme.getColor("setting_control_text") : UM.Theme.getColor("setting_control_border")
                            text: name
                        }
                    }
                }

                ListModel
                {
                    id: infillModel

                    Component.onCompleted:
                    {
                        infillModel.append({
                            name: catalog.i18nc("@label", "0%"),
                            percentage: 0,
                            steps: 0,
                            percentageMin: -1,
                            percentageMax: 0,
                            stepsMin: -1,
                            stepsMax: 0,
                            text: catalog.i18nc("@label", "Empty infill will leave your model hollow with low strength."),
                            icon: "hollow"
                        })
                        infillModel.append({
                            name: catalog.i18nc("@label", "20%"),
                            percentage: 20,
                            steps: 0,
                            percentageMin: 0,
                            percentageMax: 30,
                            stepsMin: -1,
                            stepsMax: 0,
                            text: catalog.i18nc("@label", "Light (20%) infill will give your model an average strength."),
                            icon: "sparse"
                        })
                        infillModel.append({
                            name: catalog.i18nc("@label", "50%"),
                            percentage: 50,
                            steps: 0,
                            percentageMin: 30,
                            percentageMax: 70,
                            stepsMin: -1,
                            stepsMax: 0,
                            text: catalog.i18nc("@label", "Dense (50%) infill will give your model an above average strength."),
                            icon: "dense"
                        })
                        infillModel.append({
                            name: catalog.i18nc("@label", "100%"),
                            percentage: 100,
                            steps: 0,
                            percentageMin: 70,
                            percentageMax: 9999999999,
                            stepsMin: -1,
                            stepsMax: 0,
                            text: catalog.i18nc("@label", "Solid (100%) infill will make your model completely solid."),
                            icon: "solid"
                        })
                        infillModel.append({
                            name: catalog.i18nc("@label", "Gradual"),
                            percentage: 90,
                            steps: 5,
                            percentageMin: 0,
                            percentageMax: 9999999999,
                            stepsMin: 0,
                            stepsMax: 9999999999,
                            infill_layer_height: 1.5,
                            text: catalog.i18nc("@label", "Gradual infill will gradually increase the amount of infill towards the top."),
                            icon: "gradual"
                        })
                    }
                }
            }

            Text
            {
                id: enableSupportLabel
                visible: enableSupportCheckBox.visible
                anchors.left: parent.left
                anchors.leftMargin: UM.Theme.getSize("sidebar_margin").width
                anchors.verticalCenter: enableSupportCheckBox.verticalCenter
                text: catalog.i18nc("@label", "Generate Support");
                font: UM.Theme.getFont("default");
                color: UM.Theme.getColor("text");
            }

            CheckBox
            {
                id: enableSupportCheckBox
                property alias _hovered: enableSupportMouseArea.containsMouse

                anchors.top: infillCellRight.bottom
                anchors.topMargin: UM.Theme.getSize("sidebar_margin").height * 2
                anchors.left: infillCellRight.left

                style: UM.Theme.styles.checkbox;
                enabled: base.settingsEnabled

                visible: supportEnabled.properties.enabled == "True"
                checked: supportEnabled.properties.value == "True";

                MouseArea
                {
                    id: enableSupportMouseArea
                    anchors.fill: parent
                    hoverEnabled: true
                    enabled: true
                    onClicked:
                    {
                        // The value is a string "True" or "False"
                        supportEnabled.setPropertyValue("value", supportEnabled.properties.value != "True");
                    }
                    onEntered:
                    {
                        base.showTooltip(enableSupportCheckBox, Qt.point(-enableSupportCheckBox.x, 0),
                            catalog.i18nc("@label", "Generate structures to support parts of the model which have overhangs. Without these structures, such parts would collapse during printing."));
                    }
                    onExited:
                    {
                        base.hideTooltip();
                    }
                }
            }

            Text
            {
                id: supportExtruderLabel
                visible: supportExtruderCombobox.visible
                anchors.left: parent.left
                anchors.leftMargin: UM.Theme.getSize("sidebar_margin").width
                anchors.verticalCenter: supportExtruderCombobox.verticalCenter
                text: catalog.i18nc("@label", "Support Extruder");
                font: UM.Theme.getFont("default");
                color: UM.Theme.getColor("text");
            }

            ComboBox
            {
                id: supportExtruderCombobox
                visible: enableSupportCheckBox.visible && (supportEnabled.properties.value == "True") && (machineExtruderCount.properties.value > 1)
                model: extruderModel

                property string color_override: ""  // for manually setting values
                property string color:  // is evaluated automatically, but the first time is before extruderModel being filled
                {
                    var current_extruder = extruderModel.get(currentIndex);
                    color_override = "";
                    if (current_extruder === undefined) {
                        return "";
                    }
                    var model_color = current_extruder.color;
                    return (model_color) ? model_color : "";
                }

                textRole: 'text'  // this solves that the combobox isn't populated in the first time Cura is started

                anchors.top: enableSupportCheckBox.bottom
                anchors.topMargin:
                {
                    if ((supportEnabled.properties.value == "True") && (machineExtruderCount.properties.value > 1))
                    {
                        return UM.Theme.getSize("sidebar_margin").height;
                    }
                    else
                    {
                        return 0;
                    }
                }
                anchors.left: infillCellRight.left
                width: UM.Theme.getSize("sidebar").width * .55
                height:
                {
                    if ((supportEnabled.properties.value == "True") && (machineExtruderCount.properties.value > 1))
                    {
                        // default height when control is enabled
                        return UM.Theme.getSize("setting_control").height;
                    }
                    else
                    {
                        return 0;
                    }
                }
                Behavior on height { NumberAnimation { duration: 100 } }

                style: UM.Theme.styles.combobox_color
                enabled: base.settingsEnabled
                property alias _hovered: supportExtruderMouseArea.containsMouse

                currentIndex: supportExtruderNr.properties !== null ? parseFloat(supportExtruderNr.properties.value) : 0
                onActivated:
                {
                    // Send the extruder nr as a string.
                    supportExtruderNr.setPropertyValue("value", String(index));
                }
                MouseArea
                {
                    id: supportExtruderMouseArea
                    anchors.fill: parent
                    hoverEnabled: true
                    enabled: base.settingsEnabled
                    acceptedButtons: Qt.NoButton
                    onEntered:
                    {
                        base.showTooltip(supportExtruderCombobox, Qt.point(-supportExtruderCombobox.x, 0),
                            catalog.i18nc("@label", "Select which extruder to use for support. This will build up supporting structures below the model to prevent the model from sagging or printing in mid air."));
                    }
                    onExited:
                    {
                        base.hideTooltip();
                    }
                }

                function updateCurrentColor()
                {
                    var current_extruder = extruderModel.get(currentIndex);
                    if (current_extruder !== undefined) {
                        supportExtruderCombobox.color_override = current_extruder.color;
                    }
                }

            }

            Text
            {
                id: adhesionHelperLabel
                visible: adhesionCheckBox.visible
                anchors.left: parent.left
                anchors.leftMargin: UM.Theme.getSize("sidebar_margin").width
                anchors.verticalCenter: adhesionCheckBox.verticalCenter
                text: catalog.i18nc("@label", "Build Plate Adhesion");
                font: UM.Theme.getFont("default");
                color: UM.Theme.getColor("text");
                elide: Text.ElideRight
            }

            CheckBox
            {
                id: adhesionCheckBox
                property alias _hovered: adhesionMouseArea.containsMouse

<<<<<<< HEAD
                anchors.top: enableSupportCheckBox.visible ? supportExtruderCombobox.bottom : infillCellRight.bottom
                anchors.topMargin: UM.Theme.getSize("sidebar_margin").height * 2
=======
                anchors.top: supportExtruderCombobox.bottom
                anchors.topMargin: UM.Theme.getSize("sidebar_margin").height
>>>>>>> e3f319a6
                anchors.left: infillCellRight.left

                //: Setting enable printing build-plate adhesion helper checkbox
                style: UM.Theme.styles.checkbox;
                enabled: base.settingsEnabled

                visible: platformAdhesionType.properties.enabled == "True"
                checked: platformAdhesionType.properties.value != "skirt" && platformAdhesionType.properties.value != "none"

                MouseArea
                {
                    id: adhesionMouseArea
                    anchors.fill: parent
                    hoverEnabled: true
                    enabled: base.settingsEnabled
                    onClicked:
                    {
                        var adhesionType = "skirt";
                        if(!parent.checked)
                        {
                            // Remove the "user" setting to see if the rest of the stack prescribes a brim or a raft
                            platformAdhesionType.removeFromContainer(0);
                            adhesionType = platformAdhesionType.properties.value;
                            if(adhesionType == "skirt")
                            {
                                // If the rest of the stack doesn't prescribe an adhesion-type, default to a brim
                                adhesionType = "brim";
                            }
                        }
                        platformAdhesionType.setPropertyValue("value", adhesionType);
                    }
                    onEntered:
                    {
                        base.showTooltip(adhesionCheckBox, Qt.point(-adhesionCheckBox.x, 0),
                            catalog.i18nc("@label", "Enable printing a brim or raft. This will add a flat area around or under your object which is easy to cut off afterwards."));
                    }
                    onExited:
                    {
                        base.hideTooltip();
                    }
                }
            }

            ListModel
            {
                id: extruderModel
                Component.onCompleted: populateExtruderModel()
            }

            //: Model used to populate the extrudelModel
            Cura.ExtrudersModel
            {
                id: extruders
                onModelChanged: populateExtruderModel()
            }

            Item
            {
                id: tipsCell
                anchors.top: adhesionCheckBox.visible ? adhesionCheckBox.bottom : (enableSupportCheckBox.visible ? supportExtruderCombobox.bottom : infillCellRight.bottom)
                anchors.topMargin: UM.Theme.getSize("sidebar_margin").height * 2
                anchors.left: parent.left
                width: parent.width
                height: tipsText.contentHeight * tipsText.lineCount

                Text
                {
                    id: tipsText
                    anchors.left: parent.left
                    anchors.leftMargin: UM.Theme.getSize("sidebar_margin").width
                    anchors.right: parent.right
                    anchors.rightMargin: UM.Theme.getSize("sidebar_margin").width
                    anchors.top: parent.top
                    wrapMode: Text.WordWrap
                    //: Tips label
                    text: catalog.i18nc("@label", "Need help improving your prints?<br>Read the <a href='%1'>Ultimaker Troubleshooting Guides</a>").arg("https://ultimaker.com/en/troubleshooting") + "<img src='%1'></img>".arg(UM.Theme.getIcon("play"))
                    font: UM.Theme.getFont("default");
                    color: UM.Theme.getColor("text");
                    linkColor: UM.Theme.getColor("text_link")
                    onLinkActivated: Qt.openUrlExternally(link)
                }
            }

            UM.SettingPropertyProvider
            {
                id: infillExtruderNumber

                containerStackId: Cura.MachineManager.activeStackId
                key: "infill_extruder_nr"
                watchedProperties: [ "value" ]
                storeIndex: 0
            }

            Binding
            {
                target: infillDensity
                property: "containerStackId"
                value:
                {
                    var activeMachineId = Cura.MachineManager.activeMachineId;
                    if (machineExtruderCount.properties.value > 1)
                    {
                        var infillExtruderNr = parseInt(infillExtruderNumber.properties.value);
                        if (infillExtruderNr >= 0)
                        {
                            activeMachineId = ExtruderManager.extruderIds[infillExtruderNumber.properties.value];
                        }
                        else if (ExtruderManager.activeExtruderStackId)
                        {
                            activeMachineId = ExtruderManager.activeExtruderStackId;
                        }
                    }

                    infillSteps.containerStackId = activeMachineId;
                    return activeMachineId;
                }
            }

            UM.SettingPropertyProvider
            {
                id: infillDensity

                containerStackId: Cura.MachineManager.activeStackId
                key: "infill_sparse_density"
                watchedProperties: [ "value" ]
                storeIndex: 0
            }

            UM.SettingPropertyProvider
            {
                id: infillSteps

                containerStackId: Cura.MachineManager.activeStackId
                key: "gradual_infill_steps"
                watchedProperties: [ "value" ]
                storeIndex: 0
            }

            UM.SettingPropertyProvider
            {
                id: platformAdhesionType

                containerStackId: Cura.MachineManager.activeMachineId
                key: "adhesion_type"
                watchedProperties: [ "value", "enabled" ]
                storeIndex: 0
            }

            UM.SettingPropertyProvider
            {
                id: supportEnabled

                containerStackId: Cura.MachineManager.activeMachineId
                key: "support_enable"
                watchedProperties: [ "value", "enabled", "description" ]
                storeIndex: 0
            }

            UM.SettingPropertyProvider
            {
                id: machineExtruderCount

                containerStackId: Cura.MachineManager.activeMachineId
                key: "machine_extruder_count"
                watchedProperties: [ "value" ]
                storeIndex: 0
            }

            UM.SettingPropertyProvider
            {
                id: supportExtruderNr

                containerStackId: Cura.MachineManager.activeMachineId
                key: "support_extruder_nr"
                watchedProperties: [ "value" ]
                storeIndex: 0
            }
        }
    }

    function populateExtruderModel()
    {
        extruderModel.clear();
        for(var extruderNumber = 0; extruderNumber < extruders.rowCount() ; extruderNumber++)
        {
            extruderModel.append({
                text: extruders.getItem(extruderNumber).name,
                color: extruders.getItem(extruderNumber).color
            })
        }
        supportExtruderCombobox.updateCurrentColor();
    }
}<|MERGE_RESOLUTION|>--- conflicted
+++ resolved
@@ -424,13 +424,8 @@
                 id: adhesionCheckBox
                 property alias _hovered: adhesionMouseArea.containsMouse
 
-<<<<<<< HEAD
                 anchors.top: enableSupportCheckBox.visible ? supportExtruderCombobox.bottom : infillCellRight.bottom
-                anchors.topMargin: UM.Theme.getSize("sidebar_margin").height * 2
-=======
-                anchors.top: supportExtruderCombobox.bottom
                 anchors.topMargin: UM.Theme.getSize("sidebar_margin").height
->>>>>>> e3f319a6
                 anchors.left: infillCellRight.left
 
                 //: Setting enable printing build-plate adhesion helper checkbox
