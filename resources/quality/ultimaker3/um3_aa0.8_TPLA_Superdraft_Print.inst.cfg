[general]
version = 4
name = Sprint
definition = ultimaker3

[metadata]
setting_version = 18
type = quality
quality_type = superdraft
weight = -4
material = generic_tough_pla
variant = AA 0.8

[values]
cool_fan_full_at_height = =layer_height_0 + 2 * layer_height
cool_fan_speed_max = =100
cool_min_speed = 2
gradual_infill_step_height = =3 * layer_height
<<<<<<< HEAD
infill_line_width = =round(line_width * 0.75 / 0.75, 2)
=======
>>>>>>> 2000f814
infill_pattern = ='zigzag' if infill_sparse_density > 80 else 'cubic'
layer_height_0 = 0.4
machine_nozzle_cool_down_speed = 0.75
machine_nozzle_heat_up_speed = 1.6
material_final_print_temperature = =max(-273.15, material_print_temperature - 15)
material_initial_print_temperature = =max(-273.15, material_print_temperature - 10)
material_print_temperature = =default_material_print_temperature + 5
prime_tower_enable = False
raft_margin = 10
retract_at_layer_change = False
speed_infill = =math.ceil(speed_print * 30 / 30)
speed_print = 30
speed_topbottom = =math.ceil(speed_print * 20 / 30)
speed_wall = =math.ceil(speed_print * 25/ 30)
speed_wall_0 = =math.ceil(speed_print * 20 / 30)
support_angle = 70
support_xy_distance = =wall_line_width_0 * 1.5
top_bottom_thickness = =layer_height * 4
wall_thickness = =wall_line_width_0 + wall_line_width_x<|MERGE_RESOLUTION|>--- conflicted
+++ resolved
@@ -4,7 +4,7 @@
 definition = ultimaker3
 
 [metadata]
-setting_version = 18
+setting_version = 19
 type = quality
 quality_type = superdraft
 weight = -4
@@ -16,10 +16,6 @@
 cool_fan_speed_max = =100
 cool_min_speed = 2
 gradual_infill_step_height = =3 * layer_height
-<<<<<<< HEAD
-infill_line_width = =round(line_width * 0.75 / 0.75, 2)
-=======
->>>>>>> 2000f814
 infill_pattern = ='zigzag' if infill_sparse_density > 80 else 'cubic'
 layer_height_0 = 0.4
 machine_nozzle_cool_down_speed = 0.75
