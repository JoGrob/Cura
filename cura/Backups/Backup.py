--- conflicted
+++ resolved
@@ -32,15 +32,8 @@
         self.zip_file = zip_file  # type: Optional[bytes]
         self.meta_data = meta_data  # type: Optional[dict]
 
-<<<<<<< HEAD
+    ##  Create a back-up from the current user config folder.
     def makeFromCurrent(self) -> None:
-        """
-        Create a backup from the current user config folder.
-        """
-=======
-    ##  Create a back-up from the current user config folder.
-    def makeFromCurrent(self) -> (bool, Optional[str]):
->>>>>>> 3a00ddb0
         cura_release = CuraApplication.getInstance().getVersion()
         version_data_dir = Resources.getDataStoragePath()
 
