--- conflicted
+++ resolved
@@ -5,7 +5,7 @@
 from PyQt6.QtCore import QRect, pyqtSignal
 from typing import Optional, Dict
 
-from PyQt6.QtGui import QImage, QUndoStack
+from PyQt6.QtGui import QImage, QUndoStack, QColor
 
 from cura.CuraApplication import CuraApplication
 from cura.BuildVolume import BuildVolume
@@ -50,9 +50,8 @@
         application.engineCreatedSignal.connect(self._makePaintModes)
         self._scene = application.getController().getScene()
 
-<<<<<<< HEAD
         self._extruders_model: Optional[ExtrudersModel] = None
-=======
+
     canUndoChanged = pyqtSignal(bool)
     canRedoChanged = pyqtSignal(bool)
 
@@ -61,7 +60,6 @@
 
     def canRedo(self):
         return self._paint_undo_stack.canRedo()
->>>>>>> 243b7c56
 
     def _makePaintModes(self):
         application = CuraApplication.getInstance()
