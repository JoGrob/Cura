--- conflicted
+++ resolved
@@ -7907,7 +7907,16 @@
                     "maximum_value_warning": "100",
                     "settable_per_mesh": true
                 },
-<<<<<<< HEAD
+                "material_alternate_walls":
+                {
+                    "label": "Alternate Wall Directions",
+                    "description": "Alternate wall directions every other layer and inset. Useful for materials that can build up stress, like for metal printing.",
+                    "type": "bool",
+                    "default_value": false,
+                    "enabled": false,
+                    "settable_per_mesh": true,
+                    "settable_per_extruder": true
+                },
                 "raft_remove_inside_corners":
                 {
                     "label": "Remove Raft Inside Corners",
@@ -7927,17 +7936,6 @@
                     "enabled": "resolveOrValue('adhesion_type') == 'raft'",
                     "settable_per_mesh": false,
                     "settable_per_extruder": false
-=======
-                "material_alternate_walls":
-                {
-                    "label": "Alternate Wall Directions",
-                    "description": "Alternate wall directions every other layer and inset. Useful for materials that can build up stress, like for metal printing.",
-                    "type": "bool",
-                    "default_value": false,
-                    "enabled": false,
-                    "settable_per_mesh": true,
-                    "settable_per_extruder": true
->>>>>>> 385c02f0
                 }
             }
         },
