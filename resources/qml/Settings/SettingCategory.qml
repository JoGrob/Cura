// Copyright (c) 2018 Ultimaker B.V.
// Cura is released under the terms of the LGPLv3 or higher.

import QtQuick 2.7
import QtQuick.Controls 2.0

import UM 1.1 as UM
import Cura 1.0 as Cura

Button
{
    id: base
    anchors.left: parent.left
    anchors.right: parent.right
    // To avoid overlaping with the scrollBars
    anchors.rightMargin: 2 * UM.Theme.getSize("thin_margin").width
    hoverEnabled: true

    background: Rectangle
    {
        id: backgroundRectangle
        implicitHeight: UM.Theme.getSize("section").height
        color:
        {
            if (base.color)
            {
                return base.color
            }
            else if (!base.enabled)
            {
                return UM.Theme.getColor("setting_category_disabled")
            }
            else if (base.hovered && base.checkable && base.checked)
            {
                return UM.Theme.getColor("setting_category_active_hover")
            }
            else if (base.pressed || (base.checkable && base.checked))
            {
                return UM.Theme.getColor("setting_category_active")
            }
            else if (base.hovered)
            {
                return UM.Theme.getColor("setting_category_hover")
            }
            return UM.Theme.getColor("setting_category")
        }
        Behavior on color { ColorAnimation { duration: 50; } }
    }

    signal showTooltip(string text)
    signal hideTooltip()
    signal contextMenuRequested()
    signal showAllHiddenInheritedSettings(string category_id)
    signal focusReceived()
    signal setActiveFocusToNextSetting(bool forward)

    property var focusItem: base

    contentItem: Item
    {
        anchors.fill: parent

        Label
        {
            id: settingNameLabel
            anchors
            {
                left: parent.left
                leftMargin: 2 * UM.Theme.getSize("default_margin").width + UM.Theme.getSize("section_icon").width
                right: parent.right
                verticalCenter: parent.verticalCenter
            }
            text: definition.label
            textFormat: Text.PlainText
            renderType: Text.NativeRendering
            font: UM.Theme.getFont("setting_category")
            color:
            {
                if (!base.enabled)
                {
                    return UM.Theme.getColor("setting_category_disabled_text")
                } else if ((base.hovered || base.activeFocus) && base.checkable && base.checked)
                {
                    return UM.Theme.getColor("setting_category_active_hover_text")
                } else if (base.pressed || (base.checkable && base.checked))
                {
                    return UM.Theme.getColor("setting_category_active_text")
                } else if (base.hovered || base.activeFocus)
                {
                    return UM.Theme.getColor("setting_category_hover_text")
                } else
                {
                    return UM.Theme.getColor("setting_category_text")
                }
            }
            fontSizeMode: Text.HorizontalFit
            minimumPointSize: 8
        }

        UM.RecolorImage
        {
            id: category_arrow
            anchors.verticalCenter: parent.verticalCenter
            anchors.right: parent.right
            anchors.rightMargin: UM.Theme.getSize("default_margin").width
            width: UM.Theme.getSize("standard_arrow").width
            height: UM.Theme.getSize("standard_arrow").height
            sourceSize.height: width
            color:
            {
                if (!base.enabled)
                {
                    return UM.Theme.getColor("setting_category_disabled_text")
                }
                else if ((base.hovered || base.activeFocus) && base.checkable && base.checked)
                {
                    return UM.Theme.getColor("setting_category_active_hover_text")
                }
                else if (base.pressed || (base.checkable && base.checked))
                {
                    return UM.Theme.getColor("setting_category_active_text")
                }
                else if (base.hovered || base.activeFocus)
                {
                    return UM.Theme.getColor("setting_category_hover_text")
<<<<<<< HEAD
=======
                }
                else
                {
                    return UM.Theme.getColor("setting_category_text")
>>>>>>> 024bf409
                }
                return UM.Theme.getColor("setting_category_text")
            }
            source: base.checked ? UM.Theme.getIcon("arrow_bottom") : UM.Theme.getIcon("arrow_left")
        }
    }

    UM.RecolorImage
    {
        id: icon
        anchors.verticalCenter: parent.verticalCenter
        anchors.left: parent.left
        anchors.leftMargin: UM.Theme.getSize("thin_margin").width
        color:
        {
            if (!base.enabled)
            {
                return UM.Theme.getColor("setting_category_disabled_text")
            }
            else if((base.hovered || base.activeFocus) && base.checkable && base.checked)
            {
                return UM.Theme.getColor("setting_category_active_hover_text")
            }
            else if(base.pressed || (base.checkable && base.checked))
            {
                return UM.Theme.getColor("setting_category_active_text")
            }
            else if(base.hovered || base.activeFocus)
            {
                return UM.Theme.getColor("setting_category_hover_text")
            }
            return UM.Theme.getColor("setting_category_text")
        }
        source: UM.Theme.getIcon(definition.icon)
        width: UM.Theme.getSize("section_icon").width
        height: UM.Theme.getSize("section_icon").height
        sourceSize.width: width + 15 * screenScaleFactor
        sourceSize.height: width + 15 * screenScaleFactor
    }

    checkable: true
    checked: definition.expanded

    onClicked:
    {
        if (definition.expanded)
        {
            settingDefinitionsModel.collapse(definition.key)
        }
        else
        {
            settingDefinitionsModel.expandRecursive(definition.key)
        }
        //Set focus so that tab navigation continues from this point on.
        //NB: This must be set AFTER collapsing/expanding the category so that the scroll position is correct.
        forceActiveFocus()
    }
    onActiveFocusChanged:
    {
        if (activeFocus)
        {
            base.focusReceived()
        }
    }

    Keys.onTabPressed: base.setActiveFocusToNextSetting(true)
    Keys.onBacktabPressed: base.setActiveFocusToNextSetting(false)

    UM.SimpleButton
    {
        id: settingsButton

        visible: base.hovered || settingsButton.hovered
        height: Math.round(base.height * 0.6)
        width: Math.round(base.height * 0.6)

        anchors
        {
            right: inheritButton.visible ? inheritButton.left : parent.right
            // Use 1.9 as the factor because there is a 0.1 difference between the settings and inheritance warning icons
            rightMargin: inheritButton.visible ? Math.round(UM.Theme.getSize("default_margin").width / 2) : category_arrow.width + Math.round(UM.Theme.getSize("default_margin").width * 1.9)
            verticalCenter: parent.verticalCenter
        }

        color: UM.Theme.getColor("setting_control_button")
        hoverColor: UM.Theme.getColor("setting_control_button_hover")
        iconSource: UM.Theme.getIcon("settings")

        onClicked: Cura.Actions.configureSettingVisibility.trigger(definition)
    }

    UM.SimpleButton
    {
        id: inheritButton

        anchors.verticalCenter: parent.verticalCenter
        anchors.right: parent.right
        anchors.rightMargin: category_arrow.width + UM.Theme.getSize("default_margin").width * 2

        visible:
        {
            if (Cura.SettingInheritanceManager.settingsWithInheritanceWarning.indexOf(definition.key) >= 0)
            {
                var children_with_override = Cura.SettingInheritanceManager.getChildrenKeysWithOverride(definition.key)
                for (var i = 0; i < children_with_override.length; i++)
                {
                    if (!settingDefinitionsModel.getVisible(children_with_override[i]))
                    {
                        return true
                    }
                }
                return false
            }
            return false
        }

        height: Math.round(parent.height / 2)
        width: height

        onClicked:
        {
            settingDefinitionsModel.expandRecursive(definition.key)
            base.checked = true
            base.showAllHiddenInheritedSettings(definition.key)
        }

        color: UM.Theme.getColor("setting_control_button")
        hoverColor: UM.Theme.getColor("setting_control_button_hover")
        iconSource: UM.Theme.getIcon("notice")

        onEntered: base.showTooltip(catalog.i18nc("@label","Some hidden settings use values different from their normal calculated value.\n\nClick to make these settings visible."))

        onExited: base.hideTooltip()

        UM.I18nCatalog { id: catalog; name: "cura" }
    }
}<|MERGE_RESOLUTION|>--- conflicted
+++ resolved
@@ -123,13 +123,6 @@
                 else if (base.hovered || base.activeFocus)
                 {
                     return UM.Theme.getColor("setting_category_hover_text")
-<<<<<<< HEAD
-=======
-                }
-                else
-                {
-                    return UM.Theme.getColor("setting_category_text")
->>>>>>> 024bf409
                 }
                 return UM.Theme.getColor("setting_category_text")
             }
