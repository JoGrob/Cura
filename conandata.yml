--- conflicted
+++ resolved
@@ -1,109 +1,3 @@
-<<<<<<< HEAD
----
-# Usage: defaults to the first entry in this conandata.yml file
-# If you're on a release branch create an entry for that **version**  e.q.: `5.1.0` update the requirements (use pinned versions, not latest)
-# also create a beta entry for that **version**  e.q.: `5.1.0-beta`, update the requirements (use the <dep_name>/(latest)@ultimaker/stable)
-#
-# If you're working on a feature/bugfix branch from a release branch, create an entry for that **channel**,  update the requirements (use
-# the <dep_name>/(latest)@ultimaker/stable)
-#
-# If you're working on a feature/bugfix branch from a main branch, it is optional to create an entry for that **channel**,  update the
-# requirements (use the <dep_name>/(latest)@ultimaker/testing)
-#
-# Subject to change in the future!
-runinfo:
-  entrypoint: "cura_app.py"
-pyinstaller:
-  datas:
-    cura_plugins:
-      package: "cura"
-      src: "plugins"
-      dst: "share/cura/plugins"
-    cura_resources:
-      package: "cura"
-      src: "resources"
-      dst: "share/cura/resources"
-    cura_private_data:
-      package: "cura_private_data"
-      src: "resources"
-      dst: "share/cura/resources"
-      internal: true
-    cura_private_data_plugins:
-      package: "cura_private_data"
-      src: "plugins"
-      dst: "share/cura/plugins"
-      internal: true
-    uranium_plugins:
-      package: "uranium"
-      src: "plugins"
-      dst: "share/uranium/plugins"
-    uranium_resources:
-      package: "uranium"
-      src: "resources"
-      dst: "share/uranium/resources"
-    uranium_um_qt_qml_um:
-      package: "uranium"
-      src: "site-packages/UM/Qt/qml/UM"
-      dst: "PyQt6/Qt6/qml/UM"
-    cura_binary_data:
-      package: "cura_binary_data"
-      src: "resources/cura/resources"
-      dst: "share/cura/resources"
-    uranium_binary_data:
-      package: "cura_binary_data"
-      src: "resources/uranium/resources"
-      dst: "share/uranium/resources"
-    windows_binary_data:
-      package: "cura_binary_data"
-      src: "windows"
-      dst: "share/windows"
-    fdm_materials:
-      package: "fdm_materials"
-      src: "materials"
-      dst: "share/cura/resources/materials"
-    tcl:
-      package: "tcl"
-      src: "lib/tcl8.6"
-      dst: "tcl"
-    tk:
-      package: "tk"
-      src: "lib/tk8.6"
-      dst: "tk"
-  binaries:
-    curaengine:
-      package: "curaengine"
-      src: "bin"
-      dst: "."
-      binary: "CuraEngine"
-  hiddenimports:
-    - "pySavitar"
-    - "pyArcus"
-    - "pynest2d"
-    - "PyQt6"
-    - "PyQt6.QtNetwork"
-    - "PyQt6.sip"
-    - "logging.handlers"
-    - "zeroconf"
-    - "fcntl"
-    - "stl"
-    - "serial"
-  collect_all:
-    - "cura"
-    - "UM"
-    - "serial"
-    - "Charon"
-    - "sqlite3"
-    - "trimesh"
-    - "win32ctypes"
-    - "PyQt6"
-    - "PyQt6.QtNetwork"
-    - "PyQt6.sip"
-    - "stl"
-  icon:
-    Windows: "./icons/Cura.ico"
-    Macos: "./icons/cura.icns"
-    Linux: "./icons/cura-128.png"
-=======
 pyinstaller:
     runinfo:
         entrypoint: "cura_app.py"
@@ -191,7 +85,6 @@
         Windows: "./icons/Cura.ico"
         Macos: "./icons/cura.icns"
         Linux: "./icons/cura-128.png"
->>>>>>> 48c25064
 pycharm_targets:
   - jinja_path: .run_templates/pycharm_cura_run.run.xml.jinja
     module_name: Cura
