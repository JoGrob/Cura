--- conflicted
+++ resolved
@@ -1664,24 +1664,17 @@
                 "small_skin_width":
                 {
                     "label": "Small Top/Bottom Width",
-<<<<<<< HEAD
+
                     "description": "Small top/bottom regions are filled with walls instead of the default top/bottom pattern. This helps to avoids jerky motions. Off for the topmost (air-exposed) layer by default (see 'Small Top/Bottom On Surface').",
                     "value": "skin_line_width * 2",
                     "default_value": 1,
                     "minimum_value": "0",
                     "maximum_value_warning": "skin_line_width * 3",
-=======
-                    "description": "Small top/bottom regions are filled with walls instead of the default top/bottom pattern. This helps to avoids jerky motions.",
-                    "value": "skin_line_width * 2",
-                    "default_value": 1,
-                    "minimum_value": "0",
->>>>>>> e5fef5ba
                     "type": "float",
                     "enabled": "(top_layers > 0 or bottom_layers > 0) and top_bottom_pattern != 'concentric'",
                     "limit_to_extruder": "top_bottom_extruder_nr",
                     "settable_per_mesh": true,
                     "unit": "mm"
-<<<<<<< HEAD
                 },
                 "small_skin_on_surface":
                 {
@@ -1693,8 +1686,6 @@
                     "enabled": "small_skin_width > 0 and top_layers > 0",
                     "limit_to_extruder": "top_bottom_extruder_nr",
                     "settable_per_mesh": true
-=======
->>>>>>> e5fef5ba
                 },
                 "skin_no_small_gaps_heuristic":
                 {
