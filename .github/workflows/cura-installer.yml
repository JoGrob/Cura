--- conflicted
+++ resolved
@@ -8,11 +8,7 @@
                 default: 'cura/latest@ultimaker/testing'
                 required: true
             conan_args:
-<<<<<<< HEAD
                 description: 'Conan args: eq.: --require-override'
-=======
-                description: 'Conan args: eq.: --require-override=curaengine/5.1.0-beta+123@ultimaker/testing'
->>>>>>> e0c72591
                 default: ''
                 required: false
             conan_config:
