# Copyright (c) 2018 Ultimaker B.V.
# Cura is released under the terms of the LGPLv3 or higher.

import os.path
import zipfile

import numpy

import Savitar

from UM.Application import Application
from UM.Logger import Logger
from UM.Math.Matrix import Matrix
from UM.Math.Vector import Vector
from UM.Mesh.MeshBuilder import MeshBuilder
from UM.Mesh.MeshReader import MeshReader
from UM.Scene.GroupDecorator import GroupDecorator
from UM.MimeTypeDatabase import MimeTypeDatabase, MimeType

from cura.Settings.ExtruderManager import ExtruderManager
from cura.Scene.CuraSceneNode import CuraSceneNode
from cura.Scene.BuildPlateDecorator import BuildPlateDecorator
from cura.Scene.SliceableObjectDecorator import SliceableObjectDecorator
from cura.Scene.ZOffsetDecorator import ZOffsetDecorator
from cura.Machines.QualityManager import getMachineDefinitionIDForQualitySearch

MYPY = False


try:
    if not MYPY:
        import xml.etree.cElementTree as ET
except ImportError:
    Logger.log("w", "Unable to load cElementTree, switching to slower version")
    import xml.etree.ElementTree as ET


##    Base implementation for reading 3MF files. Has no support for textures. Only loads meshes!
class ThreeMFReader(MeshReader):
<<<<<<< HEAD
    def __init__(self, application):
        super().__init__(application)
=======
    def __init__(self):
        super().__init__()

        MimeTypeDatabase.addMimeType(
            MimeType(
                name = "application/vnd.ms-package.3dmanufacturing-3dmodel+xml",
                comment="3MF",
                suffixes=["3mf"]
            )
        )

>>>>>>> bbd019f9
        self._supported_extensions = [".3mf"]
        self._root = None
        self._base_name = ""
        self._unit = None
        self._object_count = 0  # Used to name objects as there is no node name yet.

    def _createMatrixFromTransformationString(self, transformation):
        if transformation == "":
            return Matrix()

        splitted_transformation = transformation.split()
        ## Transformation is saved as:
        ## M00 M01 M02 0.0
        ## M10 M11 M12 0.0
        ## M20 M21 M22 0.0
        ## M30 M31 M32 1.0
        ## We switch the row & cols as that is how everyone else uses matrices!
        temp_mat = Matrix()
        # Rotation & Scale
        temp_mat._data[0, 0] = splitted_transformation[0]
        temp_mat._data[1, 0] = splitted_transformation[1]
        temp_mat._data[2, 0] = splitted_transformation[2]
        temp_mat._data[0, 1] = splitted_transformation[3]
        temp_mat._data[1, 1] = splitted_transformation[4]
        temp_mat._data[2, 1] = splitted_transformation[5]
        temp_mat._data[0, 2] = splitted_transformation[6]
        temp_mat._data[1, 2] = splitted_transformation[7]
        temp_mat._data[2, 2] = splitted_transformation[8]

        # Translation
        temp_mat._data[0, 3] = splitted_transformation[9]
        temp_mat._data[1, 3] = splitted_transformation[10]
        temp_mat._data[2, 3] = splitted_transformation[11]

        return temp_mat

    ##  Convenience function that converts a SceneNode object (as obtained from libSavitar) to a Uranium scene node.
    #   \returns Uranium scene node.
    def _convertSavitarNodeToUMNode(self, savitar_node):
        self._object_count += 1
        node_name = "Object %s" % self._object_count

        active_build_plate = Application.getInstance().getMultiBuildPlateModel().activeBuildPlate

        um_node = CuraSceneNode() # This adds a SettingOverrideDecorator
        um_node.addDecorator(BuildPlateDecorator(active_build_plate))
        um_node.setName(node_name)
        transformation = self._createMatrixFromTransformationString(savitar_node.getTransformation())
        um_node.setTransformation(transformation)
        mesh_builder = MeshBuilder()

        data = numpy.fromstring(savitar_node.getMeshData().getFlatVerticesAsBytes(), dtype=numpy.float32)

        vertices = numpy.resize(data, (int(data.size / 3), 3))
        mesh_builder.setVertices(vertices)
        mesh_builder.calculateNormals(fast=True)
        mesh_data = mesh_builder.build()

        if len(mesh_data.getVertices()):
            um_node.setMeshData(mesh_data)

        for child in savitar_node.getChildren():
            child_node = self._convertSavitarNodeToUMNode(child)
            if child_node:
                um_node.addChild(child_node)

        if um_node.getMeshData() is None and len(um_node.getChildren()) == 0:
            return None

        settings = savitar_node.getSettings()

        # Add the setting override decorator, so we can add settings to this node.
        if settings:
            global_container_stack = Application.getInstance().getGlobalContainerStack()

            # Ensure the correct next container for the SettingOverride decorator is set.
            if global_container_stack:
                default_stack = ExtruderManager.getInstance().getExtruderStack(0)

                if default_stack:
                    um_node.callDecoration("setActiveExtruder", default_stack.getId())

                # Get the definition & set it
                definition_id = getMachineDefinitionIDForQualitySearch(global_container_stack.definition)
                um_node.callDecoration("getStack").getTop().setDefinition(definition_id)

            setting_container = um_node.callDecoration("getStack").getTop()

            for key in settings:
                setting_value = settings[key]

                # Extruder_nr is a special case.
                if key == "extruder_nr":
                    extruder_stack = ExtruderManager.getInstance().getExtruderStack(int(setting_value))
                    if extruder_stack:
                        um_node.callDecoration("setActiveExtruder", extruder_stack.getId())
                    else:
                        Logger.log("w", "Unable to find extruder in position %s", setting_value)
                    continue
                setting_container.setProperty(key, "value", setting_value)

        if len(um_node.getChildren()) > 0 and um_node.getMeshData() is None:
            group_decorator = GroupDecorator()
            um_node.addDecorator(group_decorator)
        um_node.setSelectable(True)
        if um_node.getMeshData():
            # Assuming that all nodes with mesh data are printable objects
            # affects (auto) slicing
            sliceable_decorator = SliceableObjectDecorator()
            um_node.addDecorator(sliceable_decorator)
        return um_node

    def _read(self, file_name):
        result = []
        self._object_count = 0  # Used to name objects as there is no node name yet.
        # The base object of 3mf is a zipped archive.
        try:
            archive = zipfile.ZipFile(file_name, "r")
            self._base_name = os.path.basename(file_name)
            parser = Savitar.ThreeMFParser()
            scene_3mf = parser.parse(archive.open("3D/3dmodel.model").read())
            self._unit = scene_3mf.getUnit()
            for node in scene_3mf.getSceneNodes():
                um_node = self._convertSavitarNodeToUMNode(node)
                if um_node is None:
                    continue
                # compensate for original center position, if object(s) is/are not around its zero position

                transform_matrix = Matrix()
                mesh_data = um_node.getMeshData()
                if mesh_data is not None:
                    extents = mesh_data.getExtents()
                    center_vector = Vector(extents.center.x, extents.center.y, extents.center.z)
                    transform_matrix.setByTranslation(center_vector)
                transform_matrix.multiply(um_node.getLocalTransformation())
                um_node.setTransformation(transform_matrix)

                global_container_stack = Application.getInstance().getGlobalContainerStack()

                # Create a transformation Matrix to convert from 3mf worldspace into ours.
                # First step: flip the y and z axis.
                transformation_matrix = Matrix()
                transformation_matrix._data[1, 1] = 0
                transformation_matrix._data[1, 2] = 1
                transformation_matrix._data[2, 1] = -1
                transformation_matrix._data[2, 2] = 0

                # Second step: 3MF defines the left corner of the machine as center, whereas cura uses the center of the
                # build volume.
                if global_container_stack:
                    translation_vector = Vector(x=-global_container_stack.getProperty("machine_width", "value") / 2,
                                                y=-global_container_stack.getProperty("machine_depth", "value") / 2,
                                                z=0)
                    translation_matrix = Matrix()
                    translation_matrix.setByTranslation(translation_vector)
                    transformation_matrix.multiply(translation_matrix)

                # Third step: 3MF also defines a unit, whereas Cura always assumes mm.
                scale_matrix = Matrix()
                scale_matrix.setByScaleVector(self._getScaleFromUnit(self._unit))
                transformation_matrix.multiply(scale_matrix)

                # Pre multiply the transformation with the loaded transformation, so the data is handled correctly.
                um_node.setTransformation(um_node.getLocalTransformation().preMultiply(transformation_matrix))

                # Check if the model is positioned below the build plate and honor that when loading project files.
                if um_node.getMeshData() is not None:
                    minimum_z_value = um_node.getMeshData().getExtents(um_node.getWorldTransformation()).minimum.y  # y is z in transformation coordinates
                    if minimum_z_value < 0:
                        um_node.addDecorator(ZOffsetDecorator())
                        um_node.callDecoration("setZOffset", minimum_z_value)

                result.append(um_node)

        except Exception:
            Logger.logException("e", "An exception occurred in 3mf reader.")
            return []

        return result

    ##  Create a scale vector based on a unit string.
    #   The core spec defines the following:
    #   * micron
    #   * millimeter (default)
    #   * centimeter
    #   * inch
    #   * foot
    #   * meter
    def _getScaleFromUnit(self, unit):
        if unit is None:
            unit = "millimeter"
        if unit == "micron":
            scale = 0.001
        elif unit == "millimeter":
            scale = 1
        elif unit == "centimeter":
            scale = 10
        elif unit == "inch":
            scale = 25.4
        elif unit == "foot":
            scale = 304.8
        elif unit == "meter":
            scale = 1000
        else:
            Logger.log("w", "Unrecognised unit %s used. Assuming mm instead", unit)
            scale = 1

        return Vector(scale, scale, scale)<|MERGE_RESOLUTION|>--- conflicted
+++ resolved
@@ -37,12 +37,8 @@
 
 ##    Base implementation for reading 3MF files. Has no support for textures. Only loads meshes!
 class ThreeMFReader(MeshReader):
-<<<<<<< HEAD
     def __init__(self, application):
         super().__init__(application)
-=======
-    def __init__(self):
-        super().__init__()
 
         MimeTypeDatabase.addMimeType(
             MimeType(
@@ -52,7 +48,6 @@
             )
         )
 
->>>>>>> bbd019f9
         self._supported_extensions = [".3mf"]
         self._root = None
         self._base_name = ""
