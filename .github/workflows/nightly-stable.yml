name: Nightly build - stable release
run-name: Nightly build - stable release

<<<<<<< HEAD
# on:
=======
on:
  workflow_dispatch:
>>>>>>> e27926a9
#   schedule:
#     # Daily at 5:15 CET
#     - cron: '15 4 * * *'

jobs:
  build-nightly:
    uses: ./.github/workflows/nightly.yml
    with:
      cura_conan_version: "cura/[*]"
      release_tag: "nightly-stable"
      caller_workflow: "nightly-stable.yml"
    secrets: inherit<|MERGE_RESOLUTION|>--- conflicted
+++ resolved
@@ -1,12 +1,8 @@
 name: Nightly build - stable release
 run-name: Nightly build - stable release
 
-<<<<<<< HEAD
-# on:
-=======
 on:
   workflow_dispatch:
->>>>>>> e27926a9
 #   schedule:
 #     # Daily at 5:15 CET
 #     - cron: '15 4 * * *'
