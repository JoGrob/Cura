# Copyright (c) 2025 UltiMaker
# Cura is released under the terms of the LGPLv3 or higher.

import os
<<<<<<< HEAD
=======
from PyQt6.QtCore import QRect, pyqtSignal
from typing import Optional, Dict, Tuple
>>>>>>> 889e65e1

from PyQt6.QtCore import QRect, pyqtSignal
from PyQt6.QtGui import QImage, QUndoStack, QPainter, QColor
from typing import Optional, List, Tuple, Dict

from UM.Math.Vector import Vector
from cura.CuraApplication import CuraApplication
from cura.BuildVolume import BuildVolume
from cura.CuraView import CuraView
from UM.PluginRegistry import PluginRegistry
from UM.View.GL.ShaderProgram import ShaderProgram
from UM.View.GL.Texture import Texture
from UM.Scene.Iterator.DepthFirstIterator import DepthFirstIterator
from UM.Scene.Selection import Selection
from UM.View.GL.OpenGL import OpenGL
from UM.i18n import i18nCatalog
from UM.Math.Color import Color

from .PaintUndoCommand import PaintUndoCommand

catalog = i18nCatalog("cura")


class PaintView(CuraView):
    """View for model-painting."""

    class PaintType:
        def __init__(self, display_color: Color, value: int):
            self.display_color: Color = display_color
            self.value: int = value

    def __init__(self) -> None:
        super().__init__(use_empty_menu_placeholder = True)
        self._paint_shader: Optional[ShaderProgram] = None
        self._current_paint_texture: Optional[Texture] = None
        self._previous_paint_texture_stroke: Optional[QRect] = None
        self._cursor_texture: Optional[Texture] = None
        self._current_bits_ranges: tuple[int, int] = (0, 0)
        self._current_paint_type = ""
        self._paint_modes: Dict[str, Dict[str, "PaintView.PaintType"]] = {}

        self._paint_undo_stack: QUndoStack = QUndoStack()
        self._paint_undo_stack.setUndoLimit(32) # Set a quite low amount since every command copies the full texture
        self._paint_undo_stack.canUndoChanged.connect(self.canUndoChanged)
        self._paint_undo_stack.canRedoChanged.connect(self.canRedoChanged)

        application = CuraApplication.getInstance()
        application.engineCreatedSignal.connect(self._makePaintModes)
        self._scene = application.getController().getScene()

    canUndoChanged = pyqtSignal(bool)
    canRedoChanged = pyqtSignal(bool)

    def canUndo(self):
        return self._paint_undo_stack.canUndo()

    def canRedo(self):
        return self._paint_undo_stack.canRedo()

    def _makePaintModes(self):
        theme = CuraApplication.getInstance().getTheme()
        usual_types = {"none":      self.PaintType(Color(*theme.getColor("paint_normal_area").getRgb()), 0),
                       "preferred": self.PaintType(Color(*theme.getColor("paint_preferred_area").getRgb()), 1),
                       "avoid":     self.PaintType(Color(*theme.getColor("paint_avoid_area").getRgb()), 2)}
        self._paint_modes = {
            "seam":    usual_types,
            "support": usual_types,
        }

        self._current_paint_type = "seam"

    def _checkSetup(self):
        if not self._paint_shader:
            shader_filename = os.path.join(PluginRegistry.getInstance().getPluginPath("PaintTool"), "paint.shader")
            self._paint_shader = OpenGL.getInstance().createShaderProgram(shader_filename)

    def setCursorStroke(self, stroke_mask: QImage, start_x: int, start_y: int, brush_color: str):
        if self._cursor_texture is None or self._cursor_texture.getImage() is None:
            return

        self.clearCursorStroke()

        stroke_image = stroke_mask.copy()
        alpha_mask = stroke_image.convertedTo(QImage.Format.Format_Mono)
        stroke_image.setAlphaChannel(alpha_mask)

        painter = QPainter(stroke_image)

        painter.setCompositionMode(QPainter.CompositionMode.CompositionMode_SourceAtop)
        display_color = self._paint_modes[self._current_paint_type][brush_color].display_color
        paint_color = QColor(*[int(color_part * 255) for color_part in [display_color.r, display_color.g, display_color.b]])
        paint_color.setAlpha(255)
        painter.fillRect(0, 0, stroke_mask.width(), stroke_mask.height(), paint_color)

        painter.end()

        self._cursor_texture.setSubImage(stroke_image, start_x, start_y)

        self._previous_paint_texture_stroke = QRect(start_x, start_y, stroke_mask.width(), stroke_mask.height())

    def clearCursorStroke(self) -> bool:
        if (self._previous_paint_texture_stroke is None or
                self._cursor_texture is None or self._cursor_texture.getImage() is None):
            return False

        clear_image = QImage(self._previous_paint_texture_stroke.width(),
                             self._previous_paint_texture_stroke.height(),
                             QImage.Format.Format_ARGB32)
        clear_image.fill(0)
        self._cursor_texture.setSubImage(clear_image,
                                         self._previous_paint_texture_stroke.x(),
                                         self._previous_paint_texture_stroke.y())
        self._previous_paint_texture_stroke = None

        return True

    def addStroke(self, stroke_mask: QImage, start_x: int, start_y: int, brush_color: str, merge_with_previous: bool) -> None:
        if self._current_paint_texture is None or self._current_paint_texture.getImage() is None:
            return

        self._prepareDataMapping()

        current_image = self._current_paint_texture.getImage()
        texture_rect = QRect(0, 0, current_image.width(), current_image.height())
        stroke_rect = QRect(start_x, start_y, stroke_mask.width(), stroke_mask.height())
        intersect_rect = texture_rect.intersected(stroke_rect)
        if intersect_rect != stroke_rect:
            # Stroke doesn't fully fit into the image, we have to crop it
            stroke_mask = stroke_mask.copy(intersect_rect.x() - start_x,
                                           intersect_rect.y() - start_y,
                                           intersect_rect.width(),
                                           intersect_rect.height())
            start_x = intersect_rect.x()
            start_y = intersect_rect.y()

        bit_range_start, bit_range_end = self._current_bits_ranges
        set_value = self._paint_modes[self._current_paint_type][brush_color].value << bit_range_start

        self._paint_undo_stack.push(PaintUndoCommand(self._current_paint_texture,
                                                     stroke_mask,
                                                     start_x,
                                                     start_y,
                                                     set_value,
                                                     (bit_range_start, bit_range_end),
                                                     merge_with_previous))

    def undoStroke(self) -> None:
        self._paint_undo_stack.undo()

    def redoStroke(self) -> None:
        self._paint_undo_stack.redo()

    def getUvTexDimensions(self) -> Tuple[int, int]:
        if self._current_paint_texture is not None:
            return self._current_paint_texture.getWidth(), self._current_paint_texture.getHeight()
        return 0, 0

    def getPaintType(self) -> str:
        return self._current_paint_type

    def setPaintType(self, paint_type: str) -> None:
        self._current_paint_type = paint_type

    def _prepareDataMapping(self):
        node = Selection.getAllSelectedObjects()[0]
        if node is None:
            return

        paint_data_mapping = node.callDecoration("getTextureDataMapping")

        if self._current_paint_type not in paint_data_mapping:
            new_mapping = self._add_mapping(paint_data_mapping, len(self._paint_modes[self._current_paint_type]))
            paint_data_mapping[self._current_paint_type] = new_mapping
            node.callDecoration("setTextureDataMapping", paint_data_mapping)

        self._current_bits_ranges = paint_data_mapping[self._current_paint_type]

    @staticmethod
    def _add_mapping(actual_mapping: Dict[str, tuple[int, int]], nb_storable_values: int) -> tuple[int, int]:
        start_index = 0
        if actual_mapping:
            start_index = max(end_index for _, end_index in actual_mapping.values()) + 1

        end_index = start_index + int.bit_length(nb_storable_values - 1) - 1

        return start_index, end_index

    def beginRendering(self) -> None:
        if self._current_paint_type not in self._paint_modes:
            return

        self._checkSetup()
        renderer = self.getRenderer()

        for node in DepthFirstIterator(self._scene.getRoot()):
            if isinstance(node, BuildVolume):
                node.render(renderer)

        paint_batch = renderer.createRenderBatch(shader=self._paint_shader)
        renderer.addRenderBatch(paint_batch)

        for node in Selection.getAllSelectedObjects():
            paint_batch.addItem(node.getWorldTransformation(copy=False), node.getMeshData(), normal_transformation=node.getCachedNormalMatrix())
            paint_texture = node.callDecoration("getPaintTexture")
            if paint_texture != self._current_paint_texture:
                self._current_paint_texture = paint_texture
                self._paint_shader.setTexture(0, self._current_paint_texture)

                self._cursor_texture = OpenGL.getInstance().createTexture(paint_texture.getWidth(), paint_texture.getHeight())
                image = QImage(paint_texture.getWidth(), paint_texture.getHeight(), QImage.Format.Format_ARGB32)
                image.fill(0)
                self._cursor_texture.setImage(image)
                self._paint_shader.setTexture(1, self._cursor_texture)
                self._previous_paint_texture_stroke = None

        self._paint_shader.setUniformValue("u_bitsRangesStart", self._current_bits_ranges[0])
        self._paint_shader.setUniformValue("u_bitsRangesEnd", self._current_bits_ranges[1])

        colors = [paint_type_obj.display_color for paint_type_obj in self._paint_modes[self._current_paint_type].values()]
        colors_values = [[int(color_part * 255) for color_part in [color.r, color.g, color.b]] for color in colors]
        self._paint_shader.setUniformValueArray("u_renderColors", colors_values)<|MERGE_RESOLUTION|>--- conflicted
+++ resolved
@@ -2,17 +2,11 @@
 # Cura is released under the terms of the LGPLv3 or higher.
 
 import os
-<<<<<<< HEAD
-=======
-from PyQt6.QtCore import QRect, pyqtSignal
-from typing import Optional, Dict, Tuple
->>>>>>> 889e65e1
 
 from PyQt6.QtCore import QRect, pyqtSignal
 from PyQt6.QtGui import QImage, QUndoStack, QPainter, QColor
 from typing import Optional, List, Tuple, Dict
 
-from UM.Math.Vector import Vector
 from cura.CuraApplication import CuraApplication
 from cura.BuildVolume import BuildVolume
 from cura.CuraView import CuraView
