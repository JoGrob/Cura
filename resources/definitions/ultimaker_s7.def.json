--- conflicted
+++ resolved
@@ -46,12 +46,6 @@
     },
     "overrides":
     {
-<<<<<<< HEAD
-        "default_material_print_temperature": { "maximum_value_warning": "320" },
-        "machine_name": { "default_value": "Ultimaker S7" },
-        "material_print_temperature_layer_0": { "maximum_value_warning": "320" }
-=======
         "machine_name": { "default_value": "Ultimaker S7" }
->>>>>>> e27926a9
     }
 }