--- conflicted
+++ resolved
@@ -43,11 +43,8 @@
             "zyyx_pro_",
             "octofiber_",
             "fiberlogy_",
-<<<<<<< HEAD
             "basf_ultrafuse_316l_175",
             "ultimaker_nylon_175",
-=======
->>>>>>> 92893b91
             "ultimaker_metallic_pla_175"
         ],
         "has_machine_materials": true,
