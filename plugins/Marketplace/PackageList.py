--- conflicted
+++ resolved
@@ -86,53 +86,8 @@
         """
         return self._error_message
 
-<<<<<<< HEAD
     @pyqtProperty(bool, constant = True)
     def hasFooter(self) -> bool:
         """ Indicating if the PackageList should have a Footer visible. For paginated PackageLists
         :return: ``True`` if a Footer should be displayed in the ListView, e.q.: paginated lists, ``False`` Otherwise
-=======
-    def _initialRequestUrl(self) -> str:
-        """
-        Get the URL to request the first paginated page with.
-        :return: A URL to request.
-        """
-        if self._package_type_filter != "":
-            return f"{Marketplace.PACKAGES_URL}?package_type={self._package_type_filter}&limit={self.ITEMS_PER_PAGE}"
-        return f"{Marketplace.PACKAGES_URL}?limit={self.ITEMS_PER_PAGE}"
-
-    def _parseResponse(self, reply: "QNetworkReply") -> None:
-        """
-        Parse the response from the package list API request.
-
-        This converts that response into PackageModels, and triggers the ListModel to update.
-        :param reply: A reply containing information about a number of packages.
-        """
-        response_data = HttpRequestManager.readJSON(reply)
-        if "data" not in response_data or "links" not in response_data:
-            Logger.error(f"Could not interpret the server's response. Missing 'data' or 'links' from response data. Keys in response: {response_data.keys()}")
-            self.setErrorMessage(catalog.i18nc("@info:error", "Could not interpret the server's response."))
-            return
-
-        for package_data in response_data["data"]:
-            try:
-                package = PackageModel(package_data, parent = self)
-                self.appendItem({"package": package})  # Add it to this list model.
-            except RuntimeError:
-                # I've tried setting the ownership of this object to not qml, but unfortunately that didn't prevent
-                # the issue that the wrapped C++ object was deleted when it was still parsing the response
-                return
-
-        self._request_url = response_data["links"].get("next", "")  # Use empty string to signify that there is no next page.
-        self.hasMoreChanged.emit()
-        self._ongoing_request = None
-        self.isLoadingChanged.emit()
-
-    def _onError(self, reply: "QNetworkReply", error: Optional[QNetworkReply.NetworkError]) -> None:
-        """
-        Handles networking and server errors when requesting the list of packages.
-        :param reply: The reply with packages. This will most likely be incomplete and should be ignored.
-        :param error: The error status of the request.
->>>>>>> 7c5bfef3
-        """
         return self._has_footer