# Cura
# Copyright (C) 2022 UltiMaker.
# This file is distributed under the same license as the Cura package.
# Ultimaker <plugins@ultimaker.com>, 2022.
#
#, fuzzy
msgid ""
msgstr ""
"Project-Id-Version: PACKAGE VERSION\n"
"Report-Msgid-Bugs-To: \n"
"POT-Creation-Date: 2023-03-06 22:44+0100\n"
"PO-Revision-Date: YEAR-MO-DA HO:MI+ZONE\n"
"Last-Translator: FULL NAME <EMAIL@ADDRESS>\n"
"Language-Team: LANGUAGE <LL@li.org>\n"
"Language: pt_PT\n"
"MIME-Version: 1.0\n"
"Content-Type: text/plain; charset=UTF-8\n"
"Content-Transfer-Encoding: 8bit\n"
"Plural-Forms: nplurals=2; plural=n != 1;\n"

#: cura/API/Account.py:199
msgctxt "@info:title"
msgid "Login failed"
msgstr "Falha no início de sessão"

#: cura/Arranging/ArrangeObjectsJob.py:25
msgctxt "@info:status"
msgid "Finding new location for objects"
msgstr "A procurar nova posição para os objetos"

#: cura/Arranging/ArrangeObjectsJob.py:29
msgctxt "@info:title"
msgid "Finding Location"
msgstr "A Procurar Posição"

#: cura/Arranging/ArrangeObjectsJob.py:42 cura/MultiplyObjectsJob.py:99
msgctxt "@info:status"
msgid "Unable to find a location within the build volume for all objects"
msgstr "Não é possível posicionar todos os objetos dentro do volume de construção"

#: cura/Arranging/ArrangeObjectsJob.py:43
msgctxt "@info:title"
msgid "Can't Find Location"
msgstr "Não é Possível Posicionar"

#: cura/Backups/Backup.py:115
msgctxt "@info:backup_failed"
msgid "Could not create archive from user data directory: {}"
msgstr "Não é possível criar um arquivo a partir do directório de dados do utilizador: {}"

#: cura/Backups/Backup.py:122 cura/Backups/Backup.py:159
#: plugins/CuraDrive/src/DrivePluginExtension.py:118
#: plugins/CuraDrive/src/DrivePluginExtension.py:126
msgctxt "@info:title"
msgid "Backup"
msgstr "Backup"

#: cura/Backups/Backup.py:134
msgctxt "@info:backup_failed"
msgid "Tried to restore a Cura backup without having proper data or meta data."
msgstr "Tentou restaurar um Cura backup sem existirem dados ou metadados correctos."

#: cura/Backups/Backup.py:145
msgctxt "@info:backup_failed"
msgid "Tried to restore a Cura backup that is higher than the current version."
msgstr "Tentativa de reposição de uma cópia de segurança do Cura que é superior à versão atual."

#: cura/Backups/Backup.py:158
msgctxt "@info:backup_failed"
msgid "The following error occurred while trying to restore a Cura backup:"
msgstr "O seguinte erro ocorreu ao tentar restaurar uma cópia de segurança do Cura:"

#: cura/BuildVolume.py:100
msgctxt "@info:status"
msgid "The build volume height has been reduced due to the value of the \"Print Sequence\" setting to prevent the gantry from colliding with printed models."
msgstr "A altura do volume de construção foi reduzida devido ao valor da definição \"Sequência de impressão\" para impedir que o pórtico colida com os modelos impressos."

#: cura/BuildVolume.py:103
msgctxt "@info:title"
msgid "Build Volume"
msgstr "Volume de construção"

#: cura/CrashHandler.py:107
msgctxt "@title:window"
msgid "Cura can't start"
msgstr "Não é possível iniciar o Cura"

#: cura/CrashHandler.py:113
msgctxt "@label crash message"
msgid ""
"<p><b>Oops, UltiMaker Cura has encountered something that doesn't seem right.</p></b>\n"
"                    <p>We encountered an unrecoverable error during start up. It was possibly caused by some incorrect configuration files. We suggest to backup and reset your configuration.</p>\n"
"                    <p>Backups can be found in the configuration folder.</p>\n"
"                    <p>Please send us this Crash Report to fix the problem.</p>\n"
"                "
msgstr ""

#: cura/CrashHandler.py:122
msgctxt "@action:button"
msgid "Send crash report to UltiMaker"
msgstr "Enviar relatório de falhas para a UltiMaker"

#: cura/CrashHandler.py:125
msgctxt "@action:button"
msgid "Show detailed crash report"
msgstr "Mostrar relatório de falhas detalhado"

#: cura/CrashHandler.py:129
msgctxt "@action:button"
msgid "Show configuration folder"
msgstr "Mostrar pasta de configuração"

#: cura/CrashHandler.py:140
msgctxt "@action:button"
msgid "Backup and Reset Configuration"
msgstr "Backup e Repor a Configuração"

#: cura/CrashHandler.py:171
msgctxt "@title:window"
msgid "Crash Report"
msgstr "Relatório de Falhas"

#: cura/CrashHandler.py:190
msgctxt "@label crash message"
msgid ""
"<p><b>A fatal error has occurred in Cura. Please send us this Crash Report to fix the problem</p></b>\n"
"            <p>Please use the \"Send report\" button to post a bug report automatically to our servers</p>\n"
"        "
msgstr ""
"<p><b>Ocorreu um erro fatal no Cura. Por favor envie-nos este Relatório de Falhas para podermos resolver o problema</p></b>\n"
"            <p>Por favor utilize o botão &quot;Enviar relatório&quot; para publicar um relatório de erros automaticamente nos nossos servidores</p>\n"
"        "

#: cura/CrashHandler.py:198
msgctxt "@title:groupbox"
msgid "System information"
msgstr "Informações do sistema"

#: cura/CrashHandler.py:207
msgctxt "@label unknown version of Cura"
msgid "Unknown"
msgstr "Desconhecido"

#: cura/CrashHandler.py:228
msgctxt "@label Cura version number"
msgid "Cura version"
msgstr "Versão do Cura"

#: cura/CrashHandler.py:229
msgctxt "@label"
msgid "Cura language"
msgstr "Idioma do Cura"

#: cura/CrashHandler.py:230
msgctxt "@label"
msgid "OS language"
msgstr "Idioma do Sistema Operativo"

#: cura/CrashHandler.py:231
msgctxt "@label Type of platform"
msgid "Platform"
msgstr "Plataforma"

#: cura/CrashHandler.py:232
msgctxt "@label"
msgid "Qt version"
msgstr "Versão Qt"

#: cura/CrashHandler.py:233
msgctxt "@label"
msgid "PyQt version"
msgstr "Versão PyQt"

#: cura/CrashHandler.py:234
msgctxt "@label OpenGL version"
msgid "OpenGL"
msgstr "OpenGL"

#: cura/CrashHandler.py:264
msgctxt "@label"
msgid "Not yet initialized"
msgstr "Ainda não foi inicializado"

#: cura/CrashHandler.py:267
#, python-brace-format
msgctxt "@label OpenGL version"
msgid "<li>OpenGL Version: {version}</li>"
msgstr "<li>Versão do OpenGL: {version}</li>"

#: cura/CrashHandler.py:268
#, python-brace-format
msgctxt "@label OpenGL vendor"
msgid "<li>OpenGL Vendor: {vendor}</li>"
msgstr "<li>Vendedor do OpenGL: {vendor}</li>"

#: cura/CrashHandler.py:269
#, python-brace-format
msgctxt "@label OpenGL renderer"
msgid "<li>OpenGL Renderer: {renderer}</li>"
msgstr "<li>Processador do OpenGL: {renderer}</li>"

#: cura/CrashHandler.py:304
msgctxt "@title:groupbox"
msgid "Error traceback"
msgstr "Determinação da origem do erro"

#: cura/CrashHandler.py:390
msgctxt "@title:groupbox"
msgid "Logs"
msgstr "Relatórios"

#: cura/CrashHandler.py:418
msgctxt "@action:button"
msgid "Send report"
msgstr "Enviar relatório"

#: cura/CuraApplication.py:540
msgctxt "@info:progress"
msgid "Loading machines..."
msgstr "A carregar máquinas..."

#: cura/CuraApplication.py:547
msgctxt "@info:progress"
msgid "Setting up preferences..."
msgstr "A configurar as preferências..."

#: cura/CuraApplication.py:692
msgctxt "@info:progress"
msgid "Initializing Active Machine..."
msgstr "A Inicializar a Máquina Ativa..."

#: cura/CuraApplication.py:839
msgctxt "@info:progress"
msgid "Initializing machine manager..."
msgstr "A inicializar o gestor das máquinas..."

#: cura/CuraApplication.py:853
msgctxt "@info:progress"
msgid "Initializing build volume..."
msgstr "A inicializar o volume de construção..."

#: cura/CuraApplication.py:921
msgctxt "@info:progress"
msgid "Setting up scene..."
msgstr "A configurar cenário..."

#: cura/CuraApplication.py:957
msgctxt "@info:progress"
msgid "Loading interface..."
msgstr "A carregar interface..."

#: cura/CuraApplication.py:962
msgctxt "@info:progress"
msgid "Initializing engine..."
msgstr "A inicializar o motor..."

#: cura/CuraApplication.py:1290
#, python-format
msgctxt "@info 'width', 'depth' and 'height' are variable names that must NOT be translated; just translate the format of ##x##x## mm."
msgid "%(width).1f x %(depth).1f x %(height).1f mm"
msgstr "%(width).1f x %(depth).1f x %(height).1f mm"

#: cura/CuraApplication.py:1816
#, python-brace-format
msgctxt "@info:status"
msgid "Only one G-code file can be loaded at a time. Skipped importing {0}"
msgstr "Apenas pode ser carregado um ficheiro G-code de cada vez. Importação {0} ignorada"

#: cura/CuraApplication.py:1818 cura/OAuth2/AuthorizationService.py:217
#: plugins/RemovableDriveOutputDevice/RemovableDriveOutputDevice.py:189
msgctxt "@info:title"
msgid "Warning"
msgstr "Aviso"

#: cura/CuraApplication.py:1828
#, python-brace-format
msgctxt "@info:status"
msgid "Can't open any other file if G-code is loading. Skipped importing {0}"
msgstr "Não é possível abrir outro ficheiro enquanto o G-code estiver a carregar. Importação {0} ignorada"

#: cura/CuraApplication.py:1830 cura/Settings/CuraContainerRegistry.py:156
#: cura/Settings/CuraContainerRegistry.py:166
#: plugins/RemovableDriveOutputDevice/RemovableDriveOutputDevice.py:153
#: plugins/RemovableDriveOutputDevice/RemovableDriveOutputDevice.py:173
msgctxt "@info:title"
msgid "Error"
msgstr "Erro"

#: cura/Machines/Models/DiscoveredPrintersModel.py:83
msgctxt "@label"
msgid "Unknown"
msgstr "Desconhecido"

#: cura/Machines/Models/DiscoveredPrintersModel.py:113
msgctxt "@label"
msgid "The printer(s) below cannot be connected because they are part of a group"
msgstr "Não é possível ligar a(s) impressora(s) abaixo porque faz(em) parte de um grupo"

#: cura/Machines/Models/DiscoveredPrintersModel.py:115
msgctxt "@label"
msgid "Available networked printers"
msgstr "Impressoras em rede disponíveis"

#: cura/Machines/Models/ExtrudersModel.py:219
msgctxt "@menuitem"
msgid "Not overridden"
msgstr "Manter"

#: cura/Machines/Models/GlobalStacksModel.py:160
#: resources/qml/PrinterSelector/MachineSelectorList.qml:28
msgctxt "@label"
msgid "Connected printers"
msgstr "Impressoras ligadas"

#: cura/Machines/Models/GlobalStacksModel.py:160
msgctxt "@label"
msgid "Preset printers"
msgstr "Impressoras predefinidas"

#: cura/Machines/Models/GlobalStacksModel.py:165
#, python-brace-format
msgctxt "@label {0} is the name of a printer that's about to be deleted."
msgid "Are you sure you wish to remove {0}? This cannot be undone!"
msgstr "Tem a certeza de que pretende remover {0}? Esta ação não pode ser anulada!"

#: cura/Machines/Models/IntentCategoryModel.py:42
#: cura/Machines/Models/IntentSelectionModel.py:61
#: cura/Machines/Models/IntentTranslations.py:11
#: cura/Machines/Models/QualityManagementModel.py:347
msgctxt "@label"
msgid "Default"
msgstr "Default"

#: cura/Machines/Models/IntentCategoryModel.py:45
#: cura/Machines/Models/IntentSelectionModel.py:65
#: cura/Machines/Models/IntentTranslations.py:14
msgctxt "@label"
msgid "Visual"
msgstr "Acabamento"

#: cura/Machines/Models/IntentCategoryModel.py:46
#: cura/Machines/Models/IntentSelectionModel.py:66
#: cura/Machines/Models/IntentTranslations.py:15
msgctxt "@text"
msgid "The visual profile is designed to print visual prototypes and models with the intent of high visual and surface quality."
msgstr "O perfil de acabamento foi criado para imprimir modelos e protótipos finais com o objetivo de se obter uma elevada qualidade de acabamento da superfície em termos visuais."

#: cura/Machines/Models/IntentCategoryModel.py:49
#: cura/Machines/Models/IntentSelectionModel.py:70
#: cura/Machines/Models/IntentTranslations.py:18
msgctxt "@label"
msgid "Engineering"
msgstr "Engineering"

#: cura/Machines/Models/IntentCategoryModel.py:50
#: cura/Machines/Models/IntentSelectionModel.py:71
#: cura/Machines/Models/IntentTranslations.py:19
msgctxt "@text"
msgid "The engineering profile is designed to print functional prototypes and end-use parts with the intent of better accuracy and for closer tolerances."
msgstr "O perfil de engenharia foi criado para imprimir protótipos funcionais e peças finais com o objetivo de se obter uma maior precisão dimensional assim como tolerâncias menores."

#: cura/Machines/Models/IntentCategoryModel.py:53
#: cura/Machines/Models/IntentSelectionModel.py:75
#: cura/Machines/Models/IntentTranslations.py:22
msgctxt "@label"
msgid "Draft"
msgstr "Rascunho"

#: cura/Machines/Models/IntentCategoryModel.py:54
#: cura/Machines/Models/IntentSelectionModel.py:76
#: cura/Machines/Models/IntentTranslations.py:23
msgctxt "@text"
msgid "The draft profile is designed to print initial prototypes and concept validation with the intent of significant print time reduction."
msgstr "O perfil de rascunho foi concebido para imprimir protótipos de teste e de validação de conceitos com o objetivo de se obter uma redução significativa do tempo de impressão."

#: cura/Machines/Models/MaterialManagementModel.py:232
msgctxt "@label"
msgid "Custom Material"
msgstr "Material Personalizado"

#: cura/Machines/Models/MaterialManagementModel.py:233
#: resources/qml/Menus/ConfigurationMenu/ConfigurationMenu.qml:340
msgctxt "@label"
msgid "Custom"
msgstr "Personalizado"

#: cura/Machines/Models/QualityManagementModel.py:400
msgctxt "@label"
msgid "Custom profiles"
msgstr "Perfis personalizados"

#: cura/Machines/Models/QualityManagementModel.py:435
#, python-brace-format
msgctxt "@item:inlistbox"
msgid "All Supported Types ({0})"
msgstr "Todos os Formatos Suportados ({0})"

#: cura/Machines/Models/QualityManagementModel.py:436
msgctxt "@item:inlistbox"
msgid "All Files (*)"
msgstr "Todos os Ficheiros (*)"

#: cura/Machines/Models/QualitySettingsModel.py:182
msgctxt "@info:status"
msgid "Calculated"
msgstr "Calculado"

#: cura/MultiplyObjectsJob.py:30
msgctxt "@info:status"
msgid "Multiplying and placing objects"
msgstr "Multiplicar e posicionar objetos"

#: cura/MultiplyObjectsJob.py:32
msgctxt "@info:title"
msgid "Placing Objects"
msgstr "A posicionar objetos"

#: cura/MultiplyObjectsJob.py:100
msgctxt "@info:title"
msgid "Placing Object"
msgstr "A Posicionar Objeto"

#: cura/OAuth2/AuthorizationHelpers.py:89
msgctxt "@message"
msgid "Could not read response."
msgstr "Não foi possível ler a resposta."

#: cura/OAuth2/AuthorizationRequestHandler.py:75
msgctxt "@message"
msgid "The provided state is not correct."
msgstr "O estado apresentado não está correto."

#: cura/OAuth2/AuthorizationRequestHandler.py:80
msgctxt "@message"
msgid "Timeout when authenticating with the account server."
msgstr "Foi excedido o tempo limite de autenticação com o servidor."

#: cura/OAuth2/AuthorizationRequestHandler.py:97
msgctxt "@message"
msgid "Please give the required permissions when authorizing this application."
msgstr "Forneça as permissões necessárias ao autorizar esta aplicação."

#: cura/OAuth2/AuthorizationRequestHandler.py:104
msgctxt "@message"
msgid "Something unexpected happened when trying to log in, please try again."
msgstr "Ocorreu algo inesperado ao tentar iniciar sessão, tente novamente."

#: cura/OAuth2/AuthorizationService.py:216
msgctxt "@info"
msgid "Unable to start a new sign in process. Check if another sign in attempt is still active."
msgstr "Não é possível iniciar um novo processo de início de sessão. Verifique se ainda está ativa outra tentativa de início de sessão."

#: cura/OAuth2/AuthorizationService.py:277
msgctxt "@info"
msgid "Unable to reach the UltiMaker account server."
msgstr "Não é possível aceder ao servidor da conta UltiMaker."

#: cura/OAuth2/AuthorizationService.py:278
msgctxt "@info:title"
msgid "Log-in failed"
msgstr "O Log-in falhou"

#: cura/PrinterOutput/UploadMaterialsJob.py:104
msgctxt "@text:error"
msgid "Failed to create archive of materials to sync with printers."
msgstr "Não foi possível criar o ficheiro de materiais para sincronizar com as impressoras."

#: cura/PrinterOutput/UploadMaterialsJob.py:111
#: cura/PrinterOutput/UploadMaterialsJob.py:165
msgctxt "@text:error"
msgid "Failed to load the archive of materials to sync it with printers."
msgstr "Não foi possível carregar o ficheiro de materiais para sincronizá-lo com as impressoras."

#: cura/PrinterOutput/UploadMaterialsJob.py:143
msgctxt "@text:error"
msgid "The response from Digital Factory appears to be corrupted."
msgstr "A resposta da Digital Factory parece estar corrompida."

#: cura/PrinterOutput/UploadMaterialsJob.py:147
#: cura/PrinterOutput/UploadMaterialsJob.py:151
#: cura/PrinterOutput/UploadMaterialsJob.py:155
msgctxt "@text:error"
msgid "The response from Digital Factory is missing important information."
msgstr "A resposta da Digital Factory tem informações importantes em falta."

#: cura/PrinterOutput/UploadMaterialsJob.py:218
msgctxt "@text:error"
msgid "Failed to connect to Digital Factory to sync materials with some of the printers."
msgstr "Não foi possível estabelecer a ligação com a Digital Factory para poder sincronizar os materiais com algumas das impressoras."

#: cura/PrinterOutput/UploadMaterialsJob.py:232
msgctxt "@text:error"
msgid "Failed to connect to Digital Factory."
msgstr "Não foi possível estabelecer a ligação com a Digital Factory."

#: cura/Settings/ActiveQuality.py:43
msgctxt "@label"
msgid "Experimental"
msgstr "Experimental"

#: cura/Settings/ContainerManager.py:207
#: cura/Settings/CuraContainerRegistry.py:140
msgctxt "@title:window"
msgid "File Already Exists"
msgstr "O Ficheiro Já Existe"

#: cura/Settings/ContainerManager.py:208
#: cura/Settings/CuraContainerRegistry.py:141
#, python-brace-format
msgctxt "@label Don't translate the XML tag <filename>!"
msgid "The file <filename>{0}</filename> already exists. Are you sure you want to overwrite it?"
msgstr "O ficheiro <filename>{0}</filename> já existe. Tem a certeza de que deseja substituí-lo?"

#: cura/Settings/ContainerManager.py:459 cura/Settings/ContainerManager.py:462
msgctxt "@info:status"
msgid "Invalid file URL:"
msgstr "URL de ficheiro inválido:"

#: cura/Settings/CuraContainerRegistry.py:153
#, python-brace-format
msgctxt "@info:status Don't translate the XML tags <filename> or <message>!"
msgid "Failed to export profile to <filename>{0}</filename>: <message>{1}</message>"
msgstr "Falha ao exportar perfil para <filename>{0}</filename>: <message>{1}</message>"

#: cura/Settings/CuraContainerRegistry.py:163
#, python-brace-format
msgctxt "@info:status Don't translate the XML tag <filename>!"
msgid "Failed to export profile to <filename>{0}</filename>: Writer plugin reported failure."
msgstr "Falha ao exportar perfil para <filename>{0}</filename>: O plug-in de gravação comunicou uma falha."

#: cura/Settings/CuraContainerRegistry.py:171
#, python-brace-format
msgctxt "@info:status Don't translate the XML tag <filename>!"
msgid "Exported profile to <filename>{0}</filename>"
msgstr "Perfil exportado para <filename>{0}</filename>"

#: cura/Settings/CuraContainerRegistry.py:173
msgctxt "@info:title"
msgid "Export succeeded"
msgstr "Exportação bem-sucedida"

#: cura/Settings/CuraContainerRegistry.py:205
#, python-brace-format
msgctxt "@info:status Don't translate the XML tags <filename>!"
msgid "Failed to import profile from <filename>{0}</filename>: {1}"
msgstr "Falha ao importar perfil de <filename>{0}</filename>: {1}"

#: cura/Settings/CuraContainerRegistry.py:209
#, python-brace-format
msgctxt "@info:status Don't translate the XML tags <filename>!"
msgid "Can't import profile from <filename>{0}</filename> before a printer is added."
msgstr "Não é possível importar o perfil de <filename>{0}</filename> antes de ser adicionada uma impressora."

#: cura/Settings/CuraContainerRegistry.py:224
#, python-brace-format
msgctxt "@info:status Don't translate the XML tags <filename>!"
msgid "No custom profile to import in file <filename>{0}</filename>"
msgstr "Nenhum perfil personalizado para importar no ficheiro <filename>{0}</filename>"

#: cura/Settings/CuraContainerRegistry.py:228
#, python-brace-format
msgctxt "@info:status Don't translate the XML tags <filename>!"
msgid "Failed to import profile from <filename>{0}</filename>:"
msgstr "Falha ao importar perfil de <filename>{0}</filename>:"

#: cura/Settings/CuraContainerRegistry.py:252
#: cura/Settings/CuraContainerRegistry.py:262
#, python-brace-format
msgctxt "@info:status Don't translate the XML tags <filename>!"
msgid "This profile <filename>{0}</filename> contains incorrect data, could not import it."
msgstr "O perfil <filename>{0}</filename> contém dados incorretos, não foi possível importá-lo."

#: cura/Settings/CuraContainerRegistry.py:355
#, python-brace-format
msgctxt "@info:status Don't translate the XML tag <filename>!"
msgid "Failed to import profile from <filename>{0}</filename>:"
msgstr "Falha ao importar perfil de <filename>{0}</filename>:"

#: cura/Settings/CuraContainerRegistry.py:359
#, python-brace-format
msgctxt "@info:status"
msgid "Successfully imported profile {0}."
msgstr "Perfil {0} importado com êxito."

#: cura/Settings/CuraContainerRegistry.py:366
#, python-brace-format
msgctxt "@info:status"
msgid "File {0} does not contain any valid profile."
msgstr "O ficheiro {0} não contém qualquer perfil válido."

#: cura/Settings/CuraContainerRegistry.py:369
#, python-brace-format
msgctxt "@info:status"
msgid "Profile {0} has an unknown file type or is corrupted."
msgstr "O perfil {0} é de um formato de ficheiro desconhecido ou está corrompido."

#: cura/Settings/CuraContainerRegistry.py:443
msgctxt "@label"
msgid "Custom profile"
msgstr "Perfil personalizado"

#: cura/Settings/CuraContainerRegistry.py:459
msgctxt "@info:status"
msgid "Profile is missing a quality type."
msgstr "O perfil não inclui qualquer tipo de qualidade."

#: cura/Settings/CuraContainerRegistry.py:463
msgctxt "@info:status"
msgid "There is no active printer yet."
msgstr "Ainda não existe qualquer impressora ativa."

#: cura/Settings/CuraContainerRegistry.py:469
msgctxt "@info:status"
msgid "Unable to add the profile."
msgstr "Não é possível adicionar o perfil."

#: cura/Settings/CuraContainerRegistry.py:483
#, python-brace-format
msgctxt "@info:status"
msgid "Quality type '{0}' is not compatible with the current active machine definition '{1}'."
msgstr "O tipo de qualidade '{0}' não é compatível com a definição de máquina atualmente ativa '{1}'."

#: cura/Settings/CuraContainerRegistry.py:488
#, python-brace-format
msgctxt "@info:status"
msgid "Warning: The profile is not visible because its quality type '{0}' is not available for the current configuration. Switch to a material/nozzle combination that can use this quality type."
msgstr "Aviso: o perfil não é visível porque o respetivo tipo de qualidade '{0}' não está disponível para a configuração atual. Mude para uma combinação de material/bocal que possa utilizar este tipo de qualidade."

#: cura/Settings/MachineManager.py:746
#: plugins/3MFReader/ThreeMFWorkspaceReader.py:221
msgctxt "@label"
msgid "Nozzle"
msgstr "Nozzle"

#: cura/Settings/MachineManager.py:890
msgctxt "@info:message Followed by a list of settings."
msgid "Settings have been changed to match the current availability of extruders:"
msgstr "As definições foram alteradas de forma a corresponder aos extrusores disponíveis de momento:"

#: cura/Settings/MachineManager.py:891
msgctxt "@info:title"
msgid "Settings updated"
msgstr "Definições atualizadas"

#: cura/Settings/MachineManager.py:1514
msgctxt "@info:title"
msgid "Extruder(s) Disabled"
msgstr "Extrusor(es) desativado(s)"

#: cura/Settings/cura_empty_instance_containers.py:36
msgctxt "@info:not supported profile"
msgid "Not supported"
msgstr "Não suportado"

#: cura/Settings/cura_empty_instance_containers.py:55
msgctxt "@info:No intent profile selected"
msgid "Default"
msgstr "Default"

#: cura/UI/AddPrinterPagesModel.py:17
#: plugins/UM3NetworkPrinting/resources/qml/DiscoverUM3Action.qml:61
msgctxt "@action:button"
msgid "Add"
msgstr "Adicionar"

#: cura/UI/AddPrinterPagesModel.py:26 cura/UI/WelcomePagesModel.py:290
msgctxt "@action:button"
msgid "Finish"
msgstr "Concluir"

#: cura/UI/AddPrinterPagesModel.py:33 plugins/3MFReader/WorkspaceDialog.qml:386
#: plugins/ImageReader/ConfigUI.qml:323
#: plugins/SliceInfoPlugin/MoreInfoWindow.qml:147
#: plugins/UM3NetworkPrinting/resources/qml/MonitorConfigOverrideDialog.qml:27
#: plugins/UM3NetworkPrinting/resources/qml/PrintWindow.qml:43
#: resources/qml/ColorDialog.qml:143
#: resources/qml/Dialogs/OpenFilesIncludingProjectsDialog.qml:59
#: resources/qml/Dialogs/RenameDialog.qml:103
#: resources/qml/Dialogs/WorkspaceSummaryDialog.qml:293
msgctxt "@action:button"
msgid "Cancel"
msgstr "Cancelar"

#: cura/UI/ObjectsModel.py:69
#, python-brace-format
msgctxt "@label"
msgid "Group #{group_nr}"
msgstr "Grupo #{group_nr}"

#: cura/UI/PrintInformation.py:87
msgctxt "@tooltip"
msgid "Outer Wall"
msgstr "Parede Exterior"

#: cura/UI/PrintInformation.py:88
msgctxt "@tooltip"
msgid "Inner Walls"
msgstr "Paredes Interiores"

#: cura/UI/PrintInformation.py:89
msgctxt "@tooltip"
msgid "Skin"
msgstr "Revestimento"

#: cura/UI/PrintInformation.py:90
msgctxt "@tooltip"
msgid "Infill"
msgstr "Enchimento"

#: cura/UI/PrintInformation.py:91
msgctxt "@tooltip"
msgid "Support Infill"
msgstr "Enchimento dos Suportes"

#: cura/UI/PrintInformation.py:92
msgctxt "@tooltip"
msgid "Support Interface"
msgstr "Interface dos Suportes"

#: cura/UI/PrintInformation.py:93
msgctxt "@tooltip"
msgid "Support"
msgstr "Suportes"

#: cura/UI/PrintInformation.py:94
msgctxt "@tooltip"
msgid "Skirt"
msgstr "Contorno"

#: cura/UI/PrintInformation.py:95
msgctxt "@tooltip"
msgid "Prime Tower"
msgstr "Torre de preparação"

#: cura/UI/PrintInformation.py:96
msgctxt "@tooltip"
msgid "Travel"
msgstr "Deslocação"

#: cura/UI/PrintInformation.py:97
msgctxt "@tooltip"
msgid "Retractions"
msgstr "Retrações"

#: cura/UI/PrintInformation.py:98
msgctxt "@tooltip"
msgid "Other"
msgstr "Outro"

#: cura/UI/TextManager.py:37 cura/UI/TextManager.py:63
msgctxt "@text:window"
msgid "The release notes could not be opened."
msgstr "Não foi possível abrir as notas sobre a nova versão."

#: cura/UI/WelcomePagesModel.py:57 cura/UI/WelcomePagesModel.py:277
msgctxt "@action:button"
msgid "Next"
msgstr "Seguinte"

#: cura/UI/WelcomePagesModel.py:286 cura/UI/WhatsNewPagesModel.py:68
msgctxt "@action:button"
msgid "Skip"
msgstr "Ignorar"

#: cura/UI/WhatsNewPagesModel.py:76
#: plugins/FirmwareUpdater/FirmwareUpdaterMachineAction.qml:175
#: plugins/PerObjectSettingsTool/SettingPickDialog.qml:135
#: plugins/PostProcessingPlugin/PostProcessingPlugin.qml:444
#: resources/qml/Dialogs/AboutDialog.qml:188
msgctxt "@action:button"
msgid "Close"
msgstr "Fechar"

#: cura/UltimakerCloud/CloudMaterialSync.py:66
msgctxt "@action:button"
msgid "Please sync the material profiles with your printers before starting to print."
msgstr "Sincronize os perfis de material com as suas impressoras antes de começar a imprimir."

#: cura/UltimakerCloud/CloudMaterialSync.py:67
msgctxt "@action:button"
msgid "New materials installed"
msgstr "Novos materiais instalados"

#: cura/UltimakerCloud/CloudMaterialSync.py:74
msgctxt "@action:button"
msgid "Sync materials"
msgstr "Sincronizar materiais"

#: cura/UltimakerCloud/CloudMaterialSync.py:82
#: plugins/3MFReader/WorkspaceDialog.py:418 plugins/SolidView/SolidView.py:80
msgctxt "@action:button"
msgid "Learn more"
msgstr "Saber mais"

#: cura/UltimakerCloud/CloudMaterialSync.py:135
msgctxt "@message:text"
msgid "Could not save material archive to {}:"
msgstr "Não foi possível guardar o arquivo de material em {}:"

#: cura/UltimakerCloud/CloudMaterialSync.py:136
msgctxt "@message:title"
msgid "Failed to save material archive"
msgstr "Erro ao guardar o arquivo de material"

#: cura/UltimakerCloud/CloudMaterialSync.py:188
msgctxt "@text"
msgid "Unknown error."
msgstr "Erro desconhecido."

#: plugins/3MFReader/ThreeMFWorkspaceReader.py:547
#, python-brace-format
msgctxt "@info:status Don't translate the XML tags <filename> or <message>!"
msgid "Project file <filename>{0}</filename> contains an unknown machine type <message>{1}</message>. Cannot import the machine. Models will be imported instead."
msgstr "O ficheiro de projeto <filename>{0}</filename> contém um tipo de máquina desconhecido <message>{1}</message>. Não é possível importar a máquina. Em vez disso, serão importados os modelos."

#: plugins/3MFReader/ThreeMFWorkspaceReader.py:550
msgctxt "@info:title"
msgid "Open Project File"
msgstr "Abrir ficheiro de projeto"

#: plugins/3MFReader/ThreeMFWorkspaceReader.py:631
#: plugins/3MFReader/WorkspaceDialog.qml:99
#: plugins/3MFReader/WorkspaceDialog.qml:127
#: plugins/3MFReader/WorkspaceDialog.qml:134
msgctxt "@button"
msgid "Create new"
msgstr "Criar nova"

#: plugins/3MFReader/ThreeMFWorkspaceReader.py:681
#, python-brace-format
msgctxt "@info:error Don't translate the XML tags <filename> or <message>!"
msgid "Project file <filename>{0}</filename> is suddenly inaccessible: <message>{1}</message>."
msgstr "O projeto de ficheiro <filename>{0}</filename> ficou subitamente inacessível: <message>{1}</message>."

#: plugins/3MFReader/ThreeMFWorkspaceReader.py:682
#: plugins/3MFReader/ThreeMFWorkspaceReader.py:690
#: plugins/3MFReader/ThreeMFWorkspaceReader.py:709
msgctxt "@info:title"
msgid "Can't Open Project File"
msgstr "Não é possível abrir o ficheiro de projeto"

#: plugins/3MFReader/ThreeMFWorkspaceReader.py:689
#: plugins/3MFReader/ThreeMFWorkspaceReader.py:707
#, python-brace-format
msgctxt "@info:error Don't translate the XML tags <filename> or <message>!"
msgid "Project file <filename>{0}</filename> is corrupt: <message>{1}</message>."
msgstr "O ficheiro de projeto <filename>{0}</filename> está corrompido: <message>{1}</message>."

#: plugins/3MFReader/ThreeMFWorkspaceReader.py:754
#, python-brace-format
msgctxt "@info:error Don't translate the XML tag <filename>!"
msgid "Project file <filename>{0}</filename> is made using profiles that are unknown to this version of Ultimaker Cura."
msgstr "O ficheiro de projeto <filename>{0}</filename> foi criado utilizando perfis que são desconhecidos para esta versão do UltiMaker Cura."

#: plugins/3MFReader/WorkspaceDialog.py:233
msgctxt "@title:tab"
msgid "Recommended"
msgstr "Recomendado"

#: plugins/3MFReader/WorkspaceDialog.py:235
msgctxt "@title:tab"
msgid "Custom"
msgstr "Personalizado"

#: plugins/3MFReader/WorkspaceDialog.py:411
msgctxt "@info:status"
msgid "The material used in this project relies on some material definitions not available in Cura, this might produce undesirable print results. We highly recommend installing the full material package from the Marketplace."
msgstr "O material utilizado neste projeto baseia-se em algumas definições de material não disponíveis no Cura, o que pode produzir resultados de impressão indesejáveis. Recomendamos vivamente a instalação do pacote completo do material a partir do Marketplace."

#: plugins/3MFReader/WorkspaceDialog.py:413
msgctxt "@info:title"
msgid "Material profiles not installed"
msgstr "Perfis do material não instalados"

#: plugins/3MFReader/WorkspaceDialog.py:426
msgctxt "@action:button"
msgid "Install Materials"
msgstr "Instalar materiais"

#: plugins/3MFReader/WorkspaceDialog.qml:15
msgctxt "@title:window"
msgid "Open Project"
msgstr "Abrir Projeto"

#: plugins/3MFReader/WorkspaceDialog.qml:31
#: resources/qml/Dialogs/WorkspaceSummaryDialog.qml:61
msgctxt "@action:title"
msgid "Summary - Cura Project"
msgstr "Resumo – Projeto Cura"

#: plugins/3MFReader/WorkspaceDialog.qml:65
msgctxt "@action:ComboBox Update/override existing profile"
msgid "Update existing"
msgstr "Atualizar existente"

#: plugins/3MFReader/WorkspaceDialog.qml:66
msgctxt "@action:ComboBox Save settings in a new profile"
msgid "Create new"
msgstr "Criar nova"

#: plugins/3MFReader/WorkspaceDialog.qml:83
#: resources/qml/Dialogs/WorkspaceSummaryDialog.qml:97
msgctxt "@action:label"
msgid "Printer settings"
msgstr "Definições da impressora"

#: plugins/3MFReader/WorkspaceDialog.qml:92
#: plugins/3MFReader/WorkspaceRow.qml:23
#: resources/qml/Dialogs/WorkspaceSummaryDialog.qml:106
msgctxt "@action:label"
msgid "Type"
msgstr "Tipo"

#: plugins/3MFReader/WorkspaceDialog.qml:98
#: resources/qml/Dialogs/WorkspaceSummaryDialog.qml:121
msgctxt "@action:label"
msgid "Printer Group"
msgstr "Grupo da Impressora"

#: plugins/3MFReader/WorkspaceDialog.qml:103
msgctxt "@action:label"
msgid "Open With"
msgstr "Abrir"

#: plugins/3MFReader/WorkspaceDialog.qml:104
msgctxt "@info:tooltip"
msgid "Printer settings will be updated to match the settings saved with the project."
msgstr "As definições da impressora serão atualizadas para corresponder às definições guardadas com o projeto."

#: plugins/3MFReader/WorkspaceDialog.qml:156
#: resources/qml/Dialogs/WorkspaceSummaryDialog.qml:222
msgctxt "@action:label"
msgid "Profile settings"
msgstr "Definições do perfil"

#: plugins/3MFReader/WorkspaceDialog.qml:166
#: plugins/3MFReader/WorkspaceDialog.qml:238
#: resources/qml/Dialogs/WorkspaceSummaryDialog.qml:121
#: resources/qml/Dialogs/WorkspaceSummaryDialog.qml:246
msgctxt "@action:label"
msgid "Name"
msgstr "Nome"

#: plugins/3MFReader/WorkspaceDialog.qml:172
#: resources/qml/Dialogs/WorkspaceSummaryDialog.qml:263
msgctxt "@action:label"
msgid "Intent"
msgstr "Intent"

#: plugins/3MFReader/WorkspaceDialog.qml:178
#: resources/qml/Dialogs/WorkspaceSummaryDialog.qml:230
msgctxt "@action:label"
msgid "Not in profile"
msgstr "Inexistente no perfil"

#: plugins/3MFReader/WorkspaceDialog.qml:179
#: resources/qml/Dialogs/WorkspaceSummaryDialog.qml:235
msgctxt "@action:label"
msgid "%1 override"
msgid_plural "%1 overrides"
msgstr[0] "%1 substituição"
msgstr[1] "%1 substituições"

#: plugins/3MFReader/WorkspaceDialog.qml:185
msgctxt "@action:label"
msgid "Derivative from"
msgstr "Derivado de"

#: plugins/3MFReader/WorkspaceDialog.qml:186
msgctxt "@action:label"
msgid "%1, %2 override"
msgid_plural "%1, %2 overrides"
msgstr[0] "%1, %2 substituição"
msgstr[1] "%1, %2 substituições"

#: plugins/3MFReader/WorkspaceDialog.qml:226
msgctxt "@action:label"
msgid "Material settings"
msgstr "Definições de material"

#: plugins/3MFReader/WorkspaceDialog.qml:280
msgctxt "@action:label"
msgid "Setting visibility"
msgstr "Visibilidade das definições"

#: plugins/3MFReader/WorkspaceDialog.qml:290
msgctxt "@action:label"
msgid "Mode"
msgstr "Modo"

#: plugins/3MFReader/WorkspaceDialog.qml:296
msgctxt "@action:label"
msgid "%1 out of %2"
msgstr "%1 de %2"

#: plugins/3MFReader/WorkspaceDialog.qml:321
msgctxt "@action:warning"
msgid "Loading a project will clear all models on the build plate."
msgstr "Abrir um projeto irá apagar todos os modelos na base de construção."

#: plugins/3MFReader/WorkspaceDialog.qml:367
msgctxt "@label"
msgid "The material used in this project is currently not installed in Cura.<br/>Install the material profile and reopen the project."
msgstr "O material usado neste projeto não está atualmente instalado no Cura.<br/>Instale o perfil de material e reabra o projeto."

#: plugins/3MFReader/WorkspaceDialog.qml:392
msgctxt "@action:button"
msgid "Open"
msgstr "Abrir"

#: plugins/3MFReader/WorkspaceDialog.qml:398
msgctxt "@action:button"
msgid "Open project anyway"
msgstr "De qualquer modo, abrir o projecto"

#: plugins/3MFReader/WorkspaceDialog.qml:407
msgctxt "@action:button"
msgid "Install missing material"
msgstr "Instalar material em falta"

#: plugins/3MFReader/__init__.py:27 plugins/3MFReader/__init__.py:33
msgctxt "@item:inlistbox"
msgid "3MF File"
msgstr "Ficheiro 3MF"

#: plugins/3MFReader/plugin.json
msgctxt "name"
msgid "3MF Reader"
msgstr "Leitor de 3MF"

#: plugins/3MFReader/plugin.json
msgctxt "description"
msgid "Provides support for reading 3MF files."
msgstr "Fornece suporte para ler ficheiros 3MF."

#: plugins/3MFWriter/ThreeMFWorkspaceWriter.py:31
msgctxt "@error:zip"
msgid "3MF Writer plug-in is corrupt."
msgstr "O plug-in Gravador 3MF está danificado."

#: plugins/3MFWriter/ThreeMFWorkspaceWriter.py:37
msgctxt "@error"
msgid "There is no workspace yet to write. Please add a printer first."
msgstr "Ainda não existe um espaço de trabalho para gravar. Por favor, primeiro adicione uma impressora."

#: plugins/3MFWriter/ThreeMFWorkspaceWriter.py:64
#: plugins/3MFWriter/ThreeMFWorkspaceWriter.py:97
msgctxt "@error:zip"
msgid "No permission to write the workspace here."
msgstr "Não tem permissão para escrever o espaço de trabalho aqui."

#: plugins/3MFWriter/ThreeMFWorkspaceWriter.py:101
msgctxt "@error:zip"
msgid "The operating system does not allow saving a project file to this location or with this file name."
msgstr "O sistema operativo não permite guardar um ficheiro de projeto nesta localização ou com este nome de ficheiro."

#: plugins/3MFWriter/ThreeMFWriter.py:240
msgctxt "@error:zip"
msgid "Error writing 3mf file."
msgstr "Erro ao gravar ficheiro 3mf."

#: plugins/3MFWriter/__init__.py:28
msgctxt "@item:inlistbox"
msgid "3MF file"
msgstr "Ficheiro 3MF"

#: plugins/3MFWriter/__init__.py:36
msgctxt "@item:inlistbox"
msgid "Cura Project 3MF file"
msgstr "Ficheiro 3MF de Projeto Cura"

#: plugins/3MFWriter/plugin.json
msgctxt "name"
msgid "3MF Writer"
msgstr "Gravador 3MF"

#: plugins/3MFWriter/plugin.json
msgctxt "description"
msgid "Provides support for writing 3MF files."
msgstr "Possiblita a gravação de ficheiros 3MF."

#: plugins/AMFReader/__init__.py:15
msgctxt "@item:inlistbox"
msgid "AMF File"
msgstr "Ficheiro AMF"

#: plugins/AMFReader/plugin.json
msgctxt "name"
msgid "AMF Reader"
msgstr "Leitor de AMF"

#: plugins/AMFReader/plugin.json
msgctxt "description"
msgid "Provides support for reading AMF files."
msgstr "Fornece suporte para ler ficheiros AMF."

#: plugins/CuraDrive/plugin.json
msgctxt "description"
msgid "Backup and restore your configuration."
msgstr "Efetua uma cópia de segurança e repõe a sua configuração."

#: plugins/CuraDrive/plugin.json
msgctxt "name"
msgid "Cura Backups"
msgstr "Cópias de segurança do Cura"

#: plugins/CuraDrive/src/CreateBackupJob.py:25
msgctxt "@info:title"
msgid "Backups"
msgstr "Cópias de segurança"

#: plugins/CuraDrive/src/CreateBackupJob.py:26
msgctxt "@info:backup_status"
msgid "There was an error while uploading your backup."
msgstr "Ocorreu um erro ao carregar a sua cópia de segurança."

#: plugins/CuraDrive/src/CreateBackupJob.py:46
msgctxt "@info:backup_status"
msgid "Creating your backup..."
msgstr "A criar a cópia de segurança..."

#: plugins/CuraDrive/src/CreateBackupJob.py:55
msgctxt "@info:backup_status"
msgid "There was an error while creating your backup."
msgstr "Ocorreu um erro ao criar a cópia de segurança."

#: plugins/CuraDrive/src/CreateBackupJob.py:59
msgctxt "@info:backup_status"
msgid "Uploading your backup..."
msgstr "A carregar a sua cópia de segurança..."

#: plugins/CuraDrive/src/CreateBackupJob.py:69
msgctxt "@info:backup_status"
msgid "Your backup has finished uploading."
msgstr "A cópia de segurança terminou o seu carregamento."

#: plugins/CuraDrive/src/CreateBackupJob.py:103
msgctxt "@error:file_size"
msgid "The backup exceeds the maximum file size."
msgstr "A cópia de segurança excede o tamanho de ficheiro máximo."

#: plugins/CuraDrive/src/DriveApiService.py:86
#: plugins/CuraDrive/src/RestoreBackupJob.py:26
msgctxt "@info:backup_status"
msgid "There was an error trying to restore your backup."
msgstr "Ocorreu um erro ao tentar restaurar a sua cópia de segurança."

#: plugins/CuraDrive/src/DrivePluginExtension.py:69
msgctxt "@item:inmenu"
msgid "Manage backups"
msgstr "Gerir cópias de segurança"

#: plugins/CuraDrive/src/qml/components/BackupListFooter.qml:22
msgctxt "@button"
msgid "Want more?"
msgstr "Deseja mais?"

#: plugins/CuraDrive/src/qml/components/BackupListFooter.qml:31
msgctxt "@button"
msgid "Backup Now"
msgstr "Efetuar cópia de segurança agora"

#: plugins/CuraDrive/src/qml/components/BackupListFooter.qml:43
msgctxt "@checkbox:description"
msgid "Auto Backup"
msgstr "Efetuar cópia de segurança automaticamente"

#: plugins/CuraDrive/src/qml/components/BackupListFooter.qml:44
msgctxt "@checkbox:description"
msgid "Automatically create a backup each day that Cura is started."
msgstr "Criar automaticamente uma cópia de segurança sempre que o Cura é iniciado."

#: plugins/CuraDrive/src/qml/components/BackupListItem.qml:64
msgctxt "@button"
msgid "Restore"
msgstr "Restaurar"

#: plugins/CuraDrive/src/qml/components/BackupListItem.qml:93
msgctxt "@dialog:title"
msgid "Delete Backup"
msgstr "Eliminar cópia de segurança"

#: plugins/CuraDrive/src/qml/components/BackupListItem.qml:94
msgctxt "@dialog:info"
msgid "Are you sure you want to delete this backup? This cannot be undone."
msgstr "Tem a certeza de que pretende eliminar esta cópia de segurança? Esta ação não pode ser anulada."

#: plugins/CuraDrive/src/qml/components/BackupListItem.qml:102
msgctxt "@dialog:title"
msgid "Restore Backup"
msgstr "Restaurar cópia de segurança"

#: plugins/CuraDrive/src/qml/components/BackupListItem.qml:103
msgctxt "@dialog:info"
msgid "You will need to restart Cura before your backup is restored. Do you want to close Cura now?"
msgstr "É necessário reiniciar o Cura para restaurar a sua cópia de segurança. Pretende fechar o Cura agora?"

#: plugins/CuraDrive/src/qml/components/BackupListItemDetails.qml:21
msgctxt "@backuplist:label"
msgid "Cura Version"
msgstr "Versão do Cura"

#: plugins/CuraDrive/src/qml/components/BackupListItemDetails.qml:29
msgctxt "@backuplist:label"
msgid "Machines"
msgstr "Máquinas"

#: plugins/CuraDrive/src/qml/components/BackupListItemDetails.qml:37
msgctxt "@backuplist:label"
msgid "Materials"
msgstr "Materiais"

#: plugins/CuraDrive/src/qml/components/BackupListItemDetails.qml:45
msgctxt "@backuplist:label"
msgid "Profiles"
msgstr "Perfis"

#: plugins/CuraDrive/src/qml/components/BackupListItemDetails.qml:53
msgctxt "@backuplist:label"
msgid "Plugins"
msgstr "Plug-ins"

#: plugins/CuraDrive/src/qml/main.qml:25
msgctxt "@title:window"
msgid "Cura Backups"
msgstr "Cópias de segurança do Cura"

#: plugins/CuraDrive/src/qml/pages/BackupsPage.qml:28
msgctxt "@title"
msgid "My Backups"
msgstr "As minhas cópias de segurança"

#: plugins/CuraDrive/src/qml/pages/BackupsPage.qml:36
msgctxt "@empty_state"
msgid "You don't have any backups currently. Use the 'Backup Now' button to create one."
msgstr "Atualmente não existem quaisquer cópias de segurança. Utilize o botão \"Efetuar cópia de segurança agora\" para criar uma."

#: plugins/CuraDrive/src/qml/pages/BackupsPage.qml:55
msgctxt "@backup_limit_info"
msgid "During the preview phase, you'll be limited to 5 visible backups. Remove a backup to see older ones."
msgstr "Durante a fase de pré-visualização, terá um limite de 5 cópias de segurança visíveis. Remova uma cópia de segurança para ver as antigas."

#: plugins/CuraDrive/src/qml/pages/WelcomePage.qml:34
msgctxt "@description"
msgid "Backup and synchronize your Cura settings."
msgstr "Efetue a cópia de segurança e sincronize as suas definições do Cura."

#: plugins/CuraDrive/src/qml/pages/WelcomePage.qml:47
#: resources/qml/Account/GeneralOperations.qml:49
#: resources/qml/Preferences/Materials/MaterialsSyncDialog.qml:180
#: resources/qml/WelcomePages/CloudContent.qml:212
msgctxt "@button"
msgid "Sign in"
msgstr "Iniciar sessão"

#: plugins/CuraEngineBackend/CuraEngineBackend.py:162
msgctxt "@message"
msgid "Slicing failed with an unexpected error. Please consider reporting a bug on our issue tracker."
msgstr "O seccionamento falhou com um erro inesperado. Por favor reportar um erro no nosso registo de problemas."

#: plugins/CuraEngineBackend/CuraEngineBackend.py:163
msgctxt "@message:title"
msgid "Slicing failed"
msgstr "O seccionamento falhou"

#: plugins/CuraEngineBackend/CuraEngineBackend.py:168
msgctxt "@message:button"
msgid "Report a bug"
msgstr "Reportar um erro"

#: plugins/CuraEngineBackend/CuraEngineBackend.py:169
msgctxt "@message:description"
msgid "Report a bug on UltiMaker Cura's issue tracker."
msgstr "Reportar um erro no registo de problemas do UltiMaker Cura."

#: plugins/CuraEngineBackend/CuraEngineBackend.py:401
msgctxt "@info:status"
msgid "Unable to slice with the current material as it is incompatible with the selected machine or configuration."
msgstr "Não é possível seccionar com o material atual, uma vez que é incompatível com a impressora ou configuração selecionada."

#: plugins/CuraEngineBackend/CuraEngineBackend.py:402
#: plugins/CuraEngineBackend/CuraEngineBackend.py:435
#: plugins/CuraEngineBackend/CuraEngineBackend.py:462
#: plugins/CuraEngineBackend/CuraEngineBackend.py:474
#: plugins/CuraEngineBackend/CuraEngineBackend.py:486
#: plugins/CuraEngineBackend/CuraEngineBackend.py:499
msgctxt "@info:title"
msgid "Unable to slice"
msgstr "Não é possível Seccionar"

#: plugins/CuraEngineBackend/CuraEngineBackend.py:434
#, python-brace-format
msgctxt "@info:status"
msgid "Unable to slice with the current settings. The following settings have errors: {0}"
msgstr "Não é possível seccionar com as definições atuais. As seguintes definições apresentam erros: {0}"

#: plugins/CuraEngineBackend/CuraEngineBackend.py:461
#, python-brace-format
msgctxt "@info:status"
msgid "Unable to slice due to some per-model settings. The following settings have errors on one or more models: {error_labels}"
msgstr "Não é possível seccionar devido a algumas definições por modelo. As seguintes definições apresentam erros num ou mais modelos: {error_labels}"

#: plugins/CuraEngineBackend/CuraEngineBackend.py:473
msgctxt "@info:status"
msgid "Unable to slice because the prime tower or prime position(s) are invalid."
msgstr "Não é possível seccionar porque a torre de preparação ou a(s) posição(ões) de preparação é(são) inválidas."

#: plugins/CuraEngineBackend/CuraEngineBackend.py:485
#, python-format
msgctxt "@info:status"
msgid "Unable to slice because there are objects associated with disabled Extruder %s."
msgstr "Não é possível seccionar porque existem objetos associados ao extrusor %s desativado."

#: plugins/CuraEngineBackend/CuraEngineBackend.py:495
msgctxt "@info:status"
msgid ""
"Please review settings and check if your models:\n"
"- Fit within the build volume\n"
"- Are assigned to an enabled extruder\n"
"- Are not all set as modifier meshes"
msgstr ""
"Reveja as definições e verifique se os seus modelos:\n"
"- Cabem dentro do volume de construção\n"
"- Estão atribuídos a uma extrusora ativada\n"
"- Não estão todos definidos como objetos modificadores"

#: plugins/CuraEngineBackend/ProcessSlicedLayersJob.py:52
#: plugins/CuraEngineBackend/ProcessSlicedLayersJob.py:260
msgctxt "@info:status"
msgid "Processing Layers"
msgstr "A Processar Camadas"

#: plugins/CuraEngineBackend/ProcessSlicedLayersJob.py:261
msgctxt "@info:title"
msgid "Information"
msgstr "Informações"

#: plugins/CuraEngineBackend/plugin.json
msgctxt "name"
msgid "CuraEngine Backend"
msgstr "Back-end do CuraEngine"

#: plugins/CuraEngineBackend/plugin.json
msgctxt "description"
msgid "Provides the link to the CuraEngine slicing backend."
msgstr "Fornece a hiperligação para o back-end de seccionamento do CuraEngine."

#: plugins/CuraProfileReader/__init__.py:14
#: plugins/CuraProfileWriter/__init__.py:14
msgctxt "@item:inlistbox"
msgid "Cura Profile"
msgstr "Perfil Cura"

#: plugins/CuraProfileReader/plugin.json
msgctxt "name"
msgid "Cura Profile Reader"
msgstr "Leitor de Perfis Cura"

#: plugins/CuraProfileReader/plugin.json
msgctxt "description"
msgid "Provides support for importing Cura profiles."
msgstr "Fornece suporte para importar perfis Cura."

#: plugins/CuraProfileWriter/plugin.json
msgctxt "name"
msgid "Cura Profile Writer"
msgstr "Gravador de perfis Cura"

#: plugins/CuraProfileWriter/plugin.json
msgctxt "description"
msgid "Provides support for exporting Cura profiles."
msgstr "Possibilita a exportação de perfis do Cura."

#: plugins/DigitalLibrary/plugin.json
msgctxt "description"
msgid "Connects to the Digital Library, allowing Cura to open files from and save files to the Digital Library."
msgstr "Liga à Biblioteca Digital, permitindo ao Cura abrir ficheiros da Biblioteca Digital e guardar ficheiros na mesma."

#: plugins/DigitalLibrary/plugin.json
msgctxt "name"
msgid "Ultimaker Digital Library"
msgstr "Biblioteca Digital UltiMaker"

#: plugins/DigitalLibrary/resources/qml/SaveProjectFilesPage.qml:216
msgctxt "@option"
msgid "Save Cura project and print file"
msgstr "Guardar o projeto Cura e o ficheiro de impressão"

#: plugins/DigitalLibrary/resources/qml/SaveProjectFilesPage.qml:217
msgctxt "@option"
msgid "Save Cura project"
msgstr "Guardar projeto Cura"

#: plugins/DigitalLibrary/src/DigitalFactoryProjectResponse.py:19
msgctxt "@text Placeholder for the username if it has been deleted"
msgid "deleted user"
msgstr "utilizador excluído"

#: plugins/FirmwareUpdateChecker/FirmwareUpdateCheckerJob.py:127
msgctxt "@info"
msgid "Could not access update information."
msgstr "Não foi possível aceder às informações de atualização."

#: plugins/FirmwareUpdateChecker/FirmwareUpdateCheckerMessage.py:17
#, python-brace-format
msgctxt "@info Don't translate {machine_name}, since it gets replaced by a printer name!"
msgid "New features or bug-fixes may be available for your {machine_name}! If you haven't done so already, it is recommended to update the firmware on your printer to version {latest_version}."
msgstr "Poderão estar disponíveis novas funcionalidades ou correções de erros para a sua {machine_name}! Se ainda não tiver a versão mais recente, recomendamos que atualize o firmware da sua impressora para a versão {latest_version}."

#: plugins/FirmwareUpdateChecker/FirmwareUpdateCheckerMessage.py:22
#, python-format
msgctxt "@info:title The %s gets replaced with the printer name."
msgid "New %s stable firmware available"
msgstr "A nova versão de firmware %s estável está disponível"

#: plugins/FirmwareUpdateChecker/FirmwareUpdateCheckerMessage.py:28
msgctxt "@action:button"
msgid "How to update"
msgstr "Como atualizar"

#: plugins/FirmwareUpdateChecker/plugin.json
msgctxt "description"
msgid "Checks for firmware updates."
msgstr "Procura e verifica se existem atualizações de firmware."

#: plugins/FirmwareUpdateChecker/plugin.json
msgctxt "name"
msgid "Firmware Update Checker"
msgstr "Verificador Atualizações Firmware"

#: plugins/FirmwareUpdater/FirmwareUpdaterMachineAction.py:27
msgctxt "@action"
msgid "Update Firmware"
msgstr "Atualizar firmware"

#: plugins/FirmwareUpdater/FirmwareUpdaterMachineAction.qml:31
msgctxt "@title"
msgid "Update Firmware"
msgstr "Atualizar firmware"

#: plugins/FirmwareUpdater/FirmwareUpdaterMachineAction.qml:37
msgctxt "@label"
msgid "Firmware is the piece of software running directly on your 3D printer. This firmware controls the step motors, regulates the temperature and ultimately makes your printer work."
msgstr "O firmware é o software que é executado diretamente na sua impressora 3D. Este firmware controla os motores de passo, regula a temperatura e basicamente assegura o funcionamento da sua impressora."

#: plugins/FirmwareUpdater/FirmwareUpdaterMachineAction.qml:43
msgctxt "@label"
msgid "The firmware shipping with new printers works, but new versions tend to have more features and improvements."
msgstr "O firmware que é expedido com as novas impressoras funciona corretamente, mas as novas versões costumam ter mais funcionalidades e melhorias."

#: plugins/FirmwareUpdater/FirmwareUpdaterMachineAction.qml:55
msgctxt "@action:button"
msgid "Automatically upgrade Firmware"
msgstr "Atualizar firmware automaticamente"

#: plugins/FirmwareUpdater/FirmwareUpdaterMachineAction.qml:66
msgctxt "@action:button"
msgid "Upload custom Firmware"
msgstr "Carregar firmware personalizado"

#: plugins/FirmwareUpdater/FirmwareUpdaterMachineAction.qml:79
msgctxt "@label"
msgid "Firmware can not be updated because there is no connection with the printer."
msgstr "O firmware não pode ser atualizado por não existir ligação com a impressora."

#: plugins/FirmwareUpdater/FirmwareUpdaterMachineAction.qml:86
msgctxt "@label"
msgid "Firmware can not be updated because the connection with the printer does not support upgrading firmware."
msgstr "O firmware não pode ser atualizado porque a ligação com a impressora não suporta a atualização de firmware."

#: plugins/FirmwareUpdater/FirmwareUpdaterMachineAction.qml:93
msgctxt "@title:window"
msgid "Select custom firmware"
msgstr "Selecionar firmware personalizado"

#: plugins/FirmwareUpdater/FirmwareUpdaterMachineAction.qml:113
msgctxt "@title:window"
msgid "Firmware Update"
msgstr "Atualização de firmware"

#: plugins/FirmwareUpdater/FirmwareUpdaterMachineAction.qml:137
msgctxt "@label"
msgid "Updating firmware."
msgstr "A atualizar firmware."

#: plugins/FirmwareUpdater/FirmwareUpdaterMachineAction.qml:139
msgctxt "@label"
msgid "Firmware update completed."
msgstr "Atualização de firmware concluída."

#: plugins/FirmwareUpdater/FirmwareUpdaterMachineAction.qml:141
msgctxt "@label"
msgid "Firmware update failed due to an unknown error."
msgstr "A atualização de firmware falhou devido a um erro desconhecido."

#: plugins/FirmwareUpdater/FirmwareUpdaterMachineAction.qml:143
msgctxt "@label"
msgid "Firmware update failed due to an communication error."
msgstr "A atualização de firmware falhou devido a um erro de comunicação."

#: plugins/FirmwareUpdater/FirmwareUpdaterMachineAction.qml:145
msgctxt "@label"
msgid "Firmware update failed due to an input/output error."
msgstr "A atualização de firmware falhou devido a um erro de entrada/saída."

#: plugins/FirmwareUpdater/FirmwareUpdaterMachineAction.qml:147
msgctxt "@label"
msgid "Firmware update failed due to missing firmware."
msgstr "A atualização de firmware falhou devido à ausência de firmware."

#: plugins/FirmwareUpdater/plugin.json
msgctxt "name"
msgid "Firmware Updater"
msgstr "Atualizador de firmware"

#: plugins/FirmwareUpdater/plugin.json
msgctxt "description"
msgid "Provides a machine actions for updating firmware."
msgstr "Disponibiliza as ações da máquina para atualizar o firmware."

#: plugins/GCodeGzReader/__init__.py:17 plugins/GCodeGzWriter/__init__.py:17
msgctxt "@item:inlistbox"
msgid "Compressed G-code File"
msgstr "Ficheiro G-code comprimido"

#: plugins/GCodeGzReader/plugin.json
msgctxt "name"
msgid "Compressed G-code Reader"
msgstr "Leitor de G-code comprimido"

#: plugins/GCodeGzReader/plugin.json
msgctxt "description"
msgid "Reads g-code from a compressed archive."
msgstr "Lê o g-code a partir de um arquivo comprimido."

#: plugins/GCodeGzWriter/GCodeGzWriter.py:43
msgctxt "@error:not supported"
msgid "GCodeGzWriter does not support text mode."
msgstr "O GCodeGzWriter não suporta modo de texto."

#: plugins/GCodeGzWriter/plugin.json
msgctxt "name"
msgid "Compressed G-code Writer"
msgstr "Gravador de G-code comprimido"

#: plugins/GCodeGzWriter/plugin.json
msgctxt "description"
msgid "Writes g-code to a compressed archive."
msgstr "Grava o g-code num arquivo comprimido."

#: plugins/GCodeProfileReader/__init__.py:14 plugins/GCodeReader/__init__.py:14
#: plugins/GCodeWriter/__init__.py:16
msgctxt "@item:inlistbox"
msgid "G-code File"
msgstr "Ficheiro G-code"

#: plugins/GCodeProfileReader/plugin.json
msgctxt "name"
msgid "G-code Profile Reader"
msgstr "Leitor de perfis G-code"

#: plugins/GCodeProfileReader/plugin.json
msgctxt "description"
msgid "Provides support for importing profiles from g-code files."
msgstr "Permite importar perfis a partir de ficheiros g-code."

#: plugins/GCodeReader/FlavorParser.py:359
msgctxt "@info:status"
msgid "Parsing G-code"
msgstr "A analisar G-code"

#: plugins/GCodeReader/FlavorParser.py:361
#: plugins/GCodeReader/FlavorParser.py:515
msgctxt "@info:title"
msgid "G-code Details"
msgstr "Detalhes do G-code"

#: plugins/GCodeReader/FlavorParser.py:513
msgctxt "@info:generic"
msgid "Make sure the g-code is suitable for your printer and printer configuration before sending the file to it. The g-code representation may not be accurate."
msgstr "Certifique-se de que este g-code é apropriado para a sua impressora e respetiva configuração, antes de enviar o ficheiro para a impressora. A representação do g-code poderá não ser exata."

#: plugins/GCodeReader/__init__.py:18
msgctxt "@item:inlistbox"
msgid "G File"
msgstr "Ficheiro G"

#: plugins/GCodeReader/plugin.json
msgctxt "description"
msgid "Allows loading and displaying G-code files."
msgstr "Permite abrir e visualizar ficheiros G-code."

#: plugins/GCodeReader/plugin.json
msgctxt "name"
msgid "G-code Reader"
msgstr "Leitor de G-code"

#: plugins/GCodeWriter/GCodeWriter.py:75
msgctxt "@error:not supported"
msgid "GCodeWriter does not support non-text mode."
msgstr "O GCodeWriter não suporta modo sem texto."

#: plugins/GCodeWriter/GCodeWriter.py:81 plugins/GCodeWriter/GCodeWriter.py:97
msgctxt "@warning:status"
msgid "Please prepare G-code before exporting."
msgstr "Prepare um G-code antes de exportar."

#: plugins/GCodeWriter/plugin.json
msgctxt "name"
msgid "G-code Writer"
msgstr "Gravador de G-code"

#: plugins/GCodeWriter/plugin.json
msgctxt "description"
msgid "Writes g-code to a file."
msgstr "Grava o g-code num ficheiro."

#: plugins/ImageReader/ConfigUI.qml:14
msgctxt "@title:window"
msgid "Convert Image"
msgstr "Converter Imagem"

#: plugins/ImageReader/ConfigUI.qml:33
msgctxt "@action:label"
msgid "Height (mm)"
msgstr "Altura (mm)"

#: plugins/ImageReader/ConfigUI.qml:56
msgctxt "@info:tooltip"
msgid "The maximum distance of each pixel from \"Base.\""
msgstr "A distância máxima de cada pixel desde a \"Base\""

#: plugins/ImageReader/ConfigUI.qml:66
msgctxt "@action:label"
msgid "Base (mm)"
msgstr "Base (mm)"

#: plugins/ImageReader/ConfigUI.qml:90
msgctxt "@info:tooltip"
msgid "The base height from the build plate in millimeters."
msgstr "A altura da \"Base\" desde a base de construção em milímetros."

#: plugins/ImageReader/ConfigUI.qml:100
msgctxt "@action:label"
msgid "Width (mm)"
msgstr "Largura (mm)"

#: plugins/ImageReader/ConfigUI.qml:124
msgctxt "@info:tooltip"
msgid "The width in millimeters on the build plate"
msgstr "A largura em milímetros na base de construção"

#: plugins/ImageReader/ConfigUI.qml:134
msgctxt "@action:label"
msgid "Depth (mm)"
msgstr "Profundidade (mm)"

#: plugins/ImageReader/ConfigUI.qml:158
msgctxt "@info:tooltip"
msgid "The depth in millimeters on the build plate"
msgstr "A profundidade em milímetros na base de construção"

#: plugins/ImageReader/ConfigUI.qml:187
msgctxt "@item:inlistbox"
msgid "Darker is higher"
msgstr "Mais escuro é mais alto"

#: plugins/ImageReader/ConfigUI.qml:188
msgctxt "@item:inlistbox"
msgid "Lighter is higher"
msgstr "Mais claro é mais alto"

#: plugins/ImageReader/ConfigUI.qml:195
msgctxt "@info:tooltip"
msgid "For lithophanes dark pixels should correspond to thicker locations in order to block more light coming through. For height maps lighter pixels signify higher terrain, so lighter pixels should correspond to thicker locations in the generated 3D model."
msgstr "Para litofanias, os pixels escuros devem corresponder a localizações mais espessas para bloquear mais a passagem da luz. Para mapas de altura, os pixels mais claros significam um terreno mais alto, por isso, os pixels mais claros devem corresponder a localizações mais espessas no modelo 3D gerado."

#: plugins/ImageReader/ConfigUI.qml:205
msgctxt "@action:label"
msgid "Color Model"
msgstr "Modelo de cor"

#: plugins/ImageReader/ConfigUI.qml:224
msgctxt "@item:inlistbox"
msgid "Linear"
msgstr "Linear"

#: plugins/ImageReader/ConfigUI.qml:225
msgctxt "@item:inlistbox"
msgid "Translucency"
msgstr "Translucidez"

#: plugins/ImageReader/ConfigUI.qml:232
msgctxt "@info:tooltip"
msgid "For lithophanes a simple logarithmic model for translucency is available. For height maps the pixel values correspond to heights linearly."
msgstr "Está disponível um modelo logarítmico simples para definir a translucidez das litofanias. Para mapas de altura, os valores dos pixels correspondem de forma linear à elevação."

#: plugins/ImageReader/ConfigUI.qml:242
msgctxt "@action:label"
msgid "1mm Transmittance (%)"
msgstr "(%) transmitância de 1 mm"

#: plugins/ImageReader/ConfigUI.qml:263
msgctxt "@info:tooltip"
msgid "The percentage of light penetrating a print with a thickness of 1 millimeter. Lowering this value increases the contrast in dark regions and decreases the contrast in light regions of the image."
msgstr "A percentagem de luz que penetra numa impressão com uma espessura de 1 milímetro. Diminuir este valor aumenta o contraste em regiões escuras e diminui o contraste em regiões claras da imagem."

#: plugins/ImageReader/ConfigUI.qml:274
msgctxt "@action:label"
msgid "Smoothing"
msgstr "Suavização"

#: plugins/ImageReader/ConfigUI.qml:298
msgctxt "@info:tooltip"
msgid "The amount of smoothing to apply to the image."
msgstr "A quantidade de suavização a aplicar à imagem."

#: plugins/ImageReader/ConfigUI.qml:329
#: plugins/SliceInfoPlugin/MoreInfoWindow.qml:136
#: resources/qml/ColorDialog.qml:148 resources/qml/Dialogs/RenameDialog.qml:25
msgctxt "@action:button"
msgid "OK"
msgstr "OK"

#: plugins/ImageReader/__init__.py:14
msgctxt "@item:inlistbox"
msgid "JPG Image"
msgstr "Imagem JPG"

#: plugins/ImageReader/__init__.py:18
msgctxt "@item:inlistbox"
msgid "JPEG Image"
msgstr "Imagem JPEG"

#: plugins/ImageReader/__init__.py:22
msgctxt "@item:inlistbox"
msgid "PNG Image"
msgstr "Imagem PNG"

#: plugins/ImageReader/__init__.py:26
msgctxt "@item:inlistbox"
msgid "BMP Image"
msgstr "Imagem BMP"

#: plugins/ImageReader/__init__.py:30
msgctxt "@item:inlistbox"
msgid "GIF Image"
msgstr "Imagem GIF"

#: plugins/ImageReader/plugin.json
msgctxt "description"
msgid "Enables ability to generate printable geometry from 2D image files."
msgstr "Permite gerar geometria imprimível a partir de ficheiros de imagem 2D."

#: plugins/ImageReader/plugin.json
msgctxt "name"
msgid "Image Reader"
msgstr "Leitor de imagens"

#: plugins/LegacyProfileReader/__init__.py:14
msgctxt "@item:inlistbox"
msgid "Cura 15.04 profiles"
msgstr "Perfis Cura 15.04"

#: plugins/LegacyProfileReader/plugin.json
msgctxt "name"
msgid "Legacy Cura Profile Reader"
msgstr "Leitor de perfis antigos do Cura"

#: plugins/LegacyProfileReader/plugin.json
msgctxt "description"
msgid "Provides support for importing profiles from legacy Cura versions."
msgstr "Permite importar perfis de versões antigas do Cura."

#: plugins/MachineSettingsAction/MachineSettingsAction.py:32
msgctxt "@action"
msgid "Machine Settings"
msgstr "Definições da Máquina"

#: plugins/MachineSettingsAction/MachineSettingsAction.qml:42
msgctxt "@title:tab"
msgid "Printer"
msgstr "Impressora"

#: plugins/MachineSettingsAction/MachineSettingsExtruderTab.qml:63
msgctxt "@title:label"
msgid "Nozzle Settings"
msgstr "Definições do nozzle"

#: plugins/MachineSettingsAction/MachineSettingsExtruderTab.qml:74
msgctxt "@label"
msgid "Nozzle size"
msgstr "Tamanho do nozzle"

#: plugins/MachineSettingsAction/MachineSettingsExtruderTab.qml:78
#: plugins/MachineSettingsAction/MachineSettingsExtruderTab.qml:92
#: plugins/MachineSettingsAction/MachineSettingsExtruderTab.qml:108
#: plugins/MachineSettingsAction/MachineSettingsExtruderTab.qml:123
#: plugins/MachineSettingsAction/MachineSettingsPrinterTab.qml:72
#: plugins/MachineSettingsAction/MachineSettingsPrinterTab.qml:87
#: plugins/MachineSettingsAction/MachineSettingsPrinterTab.qml:102
#: plugins/MachineSettingsAction/MachineSettingsPrinterTab.qml:201
#: plugins/MachineSettingsAction/MachineSettingsPrinterTab.qml:221
#: plugins/MachineSettingsAction/MachineSettingsPrinterTab.qml:241
#: plugins/MachineSettingsAction/MachineSettingsPrinterTab.qml:261
#: plugins/MachineSettingsAction/MachineSettingsPrinterTab.qml:279
#: resources/qml/PrintSetupSelector/Recommended/RecommendedStrengthSelector.qml:85
#: resources/qml/PrintSetupSelector/Recommended/RecommendedStrengthSelector.qml:99
msgctxt "@label"
msgid "mm"
msgstr "mm"

#: plugins/MachineSettingsAction/MachineSettingsExtruderTab.qml:88
msgctxt "@label"
msgid "Compatible material diameter"
msgstr "Diâmetro do material compatível"

#: plugins/MachineSettingsAction/MachineSettingsExtruderTab.qml:104
msgctxt "@label"
msgid "Nozzle offset X"
msgstr "Desvio X do Nozzle"

#: plugins/MachineSettingsAction/MachineSettingsExtruderTab.qml:119
msgctxt "@label"
msgid "Nozzle offset Y"
msgstr "Desvio Y do Nozzle"

#: plugins/MachineSettingsAction/MachineSettingsExtruderTab.qml:134
msgctxt "@label"
msgid "Cooling Fan Number"
msgstr "Número de ventoinha de arrefecimento"

#: plugins/MachineSettingsAction/MachineSettingsExtruderTab.qml:162
msgctxt "@title:label"
msgid "Extruder Start G-code"
msgstr "G-code inicial do extrusor"

#: plugins/MachineSettingsAction/MachineSettingsExtruderTab.qml:176
msgctxt "@title:label"
msgid "Extruder End G-code"
msgstr "G-code final do extrusor"

#: plugins/MachineSettingsAction/MachineSettingsPrinterTab.qml:56
msgctxt "@title:label"
msgid "Printer Settings"
msgstr "Definições da impressora"

#: plugins/MachineSettingsAction/MachineSettingsPrinterTab.qml:68
msgctxt "@label"
msgid "X (Width)"
msgstr "X (Largura)"

#: plugins/MachineSettingsAction/MachineSettingsPrinterTab.qml:83
msgctxt "@label"
msgid "Y (Depth)"
msgstr "Y (Profundidade)"

#: plugins/MachineSettingsAction/MachineSettingsPrinterTab.qml:98
msgctxt "@label"
msgid "Z (Height)"
msgstr "Z (Altura)"

#: plugins/MachineSettingsAction/MachineSettingsPrinterTab.qml:112
msgctxt "@label"
msgid "Build plate shape"
msgstr "Forma da base de construção"

#: plugins/MachineSettingsAction/MachineSettingsPrinterTab.qml:125
msgctxt "@label"
msgid "Origin at center"
msgstr "Origem no centro"

#: plugins/MachineSettingsAction/MachineSettingsPrinterTab.qml:137
msgctxt "@label"
msgid "Heated bed"
msgstr "Base aquecida"

#: plugins/MachineSettingsAction/MachineSettingsPrinterTab.qml:149
msgctxt "@label"
msgid "Heated build volume"
msgstr "Volume de construção aquecido"

#: plugins/MachineSettingsAction/MachineSettingsPrinterTab.qml:161
msgctxt "@label"
msgid "G-code flavor"
msgstr "Variante do G-code"

#: plugins/MachineSettingsAction/MachineSettingsPrinterTab.qml:185
msgctxt "@title:label"
msgid "Printhead Settings"
msgstr "Definições da cabeça de impressão"

#: plugins/MachineSettingsAction/MachineSettingsPrinterTab.qml:197
msgctxt "@label"
msgid "X min"
msgstr "X mín"

#: plugins/MachineSettingsAction/MachineSettingsPrinterTab.qml:217
msgctxt "@label"
msgid "Y min"
msgstr "Y mín"

#: plugins/MachineSettingsAction/MachineSettingsPrinterTab.qml:237
msgctxt "@label"
msgid "X max"
msgstr "X máx"

#: plugins/MachineSettingsAction/MachineSettingsPrinterTab.qml:257
msgctxt "@label"
msgid "Y max"
msgstr "Y máx"

#: plugins/MachineSettingsAction/MachineSettingsPrinterTab.qml:275
msgctxt "@label"
msgid "Gantry Height"
msgstr "Altura do pórtico"

#: plugins/MachineSettingsAction/MachineSettingsPrinterTab.qml:289
msgctxt "@label"
msgid "Number of Extruders"
msgstr "Número de Extrusores"

#: plugins/MachineSettingsAction/MachineSettingsPrinterTab.qml:341
msgctxt "@label"
msgid "Apply Extruder offsets to GCode"
msgstr "Aplicar desvios da extrusora ao GCode"

#: plugins/MachineSettingsAction/MachineSettingsPrinterTab.qml:389
msgctxt "@title:label"
msgid "Start G-code"
msgstr "G-code inicial"

#: plugins/MachineSettingsAction/MachineSettingsPrinterTab.qml:400
msgctxt "@title:label"
msgid "End G-code"
msgstr "G-code final"

#: plugins/MachineSettingsAction/plugin.json
msgctxt "name"
msgid "Machine Settings Action"
msgstr "Função Definições da Máquina"

#: plugins/MachineSettingsAction/plugin.json
msgctxt "description"
msgid "Provides a way to change machine settings (such as build volume, nozzle size, etc.)."
msgstr "Proporciona uma forma de alterar as definições da máquina (tal como o volume de construção, o tamanho do nozzle, etc.)."

#: plugins/Marketplace/CloudSync/CloudPackageChecker.py:144
msgctxt "@info:generic"
msgid "Do you want to sync material and software packages with your account?"
msgstr "Pretende sincronizar o material e os pacotes de software com a sua conta?"

#: plugins/Marketplace/CloudSync/CloudPackageChecker.py:145
#: plugins/Marketplace/CloudSync/DownloadPresenter.py:95
msgctxt "@info:title"
msgid "Changes detected from your UltiMaker account"
msgstr "Foram detetadas alterações da sua conta UltiMaker"

#: plugins/Marketplace/CloudSync/CloudPackageChecker.py:147
msgctxt "@action:button"
msgid "Sync"
msgstr "Sincronizar"

#: plugins/Marketplace/CloudSync/DownloadPresenter.py:91
msgctxt "@info:generic"
msgid "Syncing..."
msgstr "A sincronizar..."

#: plugins/Marketplace/CloudSync/LicenseModel.py:12
#: plugins/Marketplace/resources/qml/LicenseDialog.qml:79
msgctxt "@button"
msgid "Decline"
msgstr "Rejeitar"

#: plugins/Marketplace/CloudSync/LicenseModel.py:13
#: resources/qml/WelcomePages/UserAgreementContent.qml:53
msgctxt "@button"
msgid "Agree"
msgstr "Concordar"

#: plugins/Marketplace/CloudSync/LicenseModel.py:77
msgctxt "@title:window"
msgid "Plugin License Agreement"
msgstr "Contrato de licença do plug-in"

#: plugins/Marketplace/CloudSync/LicensePresenter.py:42
msgctxt "@button"
msgid "Decline and remove from account"
msgstr "Rejeitar e remover da conta"

#: plugins/Marketplace/CloudSync/RestartApplicationPresenter.py:22
msgctxt "@info:generic"
msgid "You need to quit and restart {} before changes have effect."
msgstr "É necessário reiniciar o {} para que as alterações tenham efeito."

#: plugins/Marketplace/CloudSync/SyncOrchestrator.py:79
msgctxt "@info:generic"
msgid "{} plugins failed to download"
msgstr "Falhou a transferência de {} plug-ins"

#: plugins/Marketplace/LocalPackageList.py:28
msgctxt "@label"
msgid "Installed Plugins"
msgstr "Plug-ins instalados"

#: plugins/Marketplace/LocalPackageList.py:29
msgctxt "@label"
msgid "Installed Materials"
msgstr "Materiais instalados"

#: plugins/Marketplace/LocalPackageList.py:33
msgctxt "@label"
msgid "Bundled Plugins"
msgstr "Conjunto de Plug-ins"

#: plugins/Marketplace/LocalPackageList.py:34
msgctxt "@label"
msgid "Bundled Materials"
msgstr "Conjunto de Materiais"

#: plugins/Marketplace/PackageModel.py:43
msgctxt "@label:property"
msgid "Unknown Package"
msgstr "Pacote desconhecido"

#: plugins/Marketplace/PackageModel.py:66
msgctxt "@label:property"
msgid "Unknown Author"
msgstr "Autor desconhecido"

#: plugins/Marketplace/PackageModel.py:95
msgctxt "@label:label Ultimaker Marketplace is a brand name, don't translate"
msgid "The material package associated with the Cura project could not be found on the Ultimaker Marketplace. Use the partial material profile definition stored in the Cura project file at your own risk."
msgstr "Não foi possível encontrar o pacote de materiais associado ao projeto Cura no UltiMaker Marketplace. Use a definição de perfil do material parcial armazenada no arquivo do projeto Cura por sua conta e risco."

#: plugins/Marketplace/RemotePackageList.py:117
msgctxt "@info:error"
msgid "Could not interpret the server's response."
msgstr "Não foi possível interpretar a resposta do servidor."

#: plugins/Marketplace/RemotePackageList.py:148
msgctxt "@info:error"
msgid "Could not reach Marketplace."
msgstr "Não foi possível ligar ao Marketplace."

#: plugins/Marketplace/plugin.json
msgctxt "description"
msgid "Manages extensions to the application and allows browsing extensions from the UltiMaker website."
msgstr "Faz a gestão de extensões da aplicação e permite a navegação das extensões a partir do website da UltiMaker."

#: plugins/Marketplace/plugin.json
msgctxt "name"
msgid "Marketplace"
msgstr "Marketplace"

#: plugins/Marketplace/resources/qml/CompatibilityDialog.qml:15
msgctxt "@title"
msgid "Changes from your account"
msgstr "Alterações feitas desde a sua conta"

#: plugins/Marketplace/resources/qml/CompatibilityDialog.qml:24
msgctxt "@button"
msgid "Dismiss"
msgstr "Descartar"

#: plugins/Marketplace/resources/qml/CompatibilityDialog.qml:24
#: resources/qml/WelcomePages/FirstStartMachineActionsContent.qml:76
#: resources/qml/WelcomePages/WhatsNewContent.qml:175
msgctxt "@button"
msgid "Next"
msgstr "Seguinte"

#: plugins/Marketplace/resources/qml/CompatibilityDialog.qml:52
msgctxt "@label"
msgid "The following packages will be added:"
msgstr "Os seguintes pacotes vão ser instalados:"

#: plugins/Marketplace/resources/qml/CompatibilityDialog.qml:94
msgctxt "@label"
msgid "The following packages can not be installed because of an incompatible Cura version:"
msgstr "Os seguintes pacotes não podem ser instalados devido a uma versão incompatível do Cura:"

#: plugins/Marketplace/resources/qml/InstallMissingPackagesDialog.qml:15
msgctxt "@title"
msgid "Install missing Materials"
msgstr "Instalar os materiais em falta"

#: plugins/Marketplace/resources/qml/LicenseDialog.qml:15
msgctxt "@button"
msgid "Plugin license agreement"
msgstr "Contrato da licença do plug-in"

#: plugins/Marketplace/resources/qml/LicenseDialog.qml:47
msgctxt "@text"
msgid "Please read and agree with the plugin licence."
msgstr "Leia e aceite a licença de utilização do plug-in."

#: plugins/Marketplace/resources/qml/LicenseDialog.qml:70
msgctxt "@button"
msgid "Accept"
msgstr "Aceitar"

#: plugins/Marketplace/resources/qml/ManagePackagesButton.qml:32
msgctxt "@info:tooltip"
msgid "Manage packages"
msgstr "Gerir os pacotes"

#: plugins/Marketplace/resources/qml/ManagedPackages.qml:12
msgctxt "@header"
msgid "Manage packages"
msgstr "Gerir os pacotes"

#: plugins/Marketplace/resources/qml/ManagedPackages.qml:16
msgctxt "@text"
msgid "Manage your UltiMaker Cura plugins and material profiles here. Make sure to keep your plugins up to date and backup your setup regularly."
msgstr "Faça aqui a gestão dos plug-ins e perfis de materiais do Ultimaker Cura. Certifique-se de que mantém os plug-ins atualizados e que efetua regularmente uma cópia de segurança da sua configuração."

#: plugins/Marketplace/resources/qml/Marketplace.qml:87
msgctxt "@title"
msgid "Loading..."
msgstr "A carregar..."

#: plugins/Marketplace/resources/qml/Marketplace.qml:148
msgctxt "@button"
msgid "Plugins"
msgstr "Plug-ins"

#: plugins/Marketplace/resources/qml/Marketplace.qml:156
msgctxt "@button"
msgid "Materials"
msgstr "Materiais"

#: plugins/Marketplace/resources/qml/Marketplace.qml:193
msgctxt "@info"
msgid "Search in the browser"
msgstr "Pesquisar no browser"

#: plugins/Marketplace/resources/qml/Marketplace.qml:271
msgctxt "@button"
msgid "In order to use the package you will need to restart Cura"
msgstr "Para poder utilizar este pacote terá de reiniciar o Cura"

#: plugins/Marketplace/resources/qml/Marketplace.qml:279
msgctxt "@info:button, %1 is the application name"
msgid "Quit %1"
msgstr "Sair %1"

#: plugins/Marketplace/resources/qml/Materials.qml:8
#: plugins/Marketplace/resources/qml/MissingPackages.qml:8
msgctxt "@header"
msgid "Install Materials"
msgstr "Instalar materiais"

#: plugins/Marketplace/resources/qml/Materials.qml:12
msgctxt "@text"
msgid "Select and install material profiles optimised for your UltiMaker 3D printers."
msgstr "Selecione e instale perfis de materiais otimizados para as impressoras 3D UltiMaker."

#: plugins/Marketplace/resources/qml/MultipleLicenseDialog.qml:35
msgctxt "@label"
msgid "You need to accept the license to install the package"
msgstr "É necessário aceitar a licença para instalar o pacote"

#: plugins/Marketplace/resources/qml/OnboardBanner.qml:101
#: plugins/Marketplace/resources/qml/PackageCardHeader.qml:205
msgctxt "@button:label"
msgid "Learn More"
msgstr "Saber Mais"

#: plugins/Marketplace/resources/qml/PackageCardHeader.qml:170
msgctxt "@label Is followed by the name of an author"
msgid "By"
msgstr "Por"

#: plugins/Marketplace/resources/qml/PackageCardHeader.qml:224
msgctxt "@button"
msgid "Disable"
msgstr "Desativar"

#: plugins/Marketplace/resources/qml/PackageCardHeader.qml:224
msgctxt "@button"
msgid "Enable"
msgstr "Ativar"

#: plugins/Marketplace/resources/qml/PackageCardHeader.qml:242
msgctxt "@button"
msgid "Downgrading..."
msgstr "A voltar para a versão anterior..."

#: plugins/Marketplace/resources/qml/PackageCardHeader.qml:243
msgctxt "@button"
msgid "Downgrade"
msgstr "Repor a Versão Anterior"

#: plugins/Marketplace/resources/qml/PackageCardHeader.qml:247
msgctxt "@button"
msgid "Installing..."
msgstr "A instalar..."

#: plugins/Marketplace/resources/qml/PackageCardHeader.qml:248
msgctxt "@button"
msgid "Install"
msgstr "Instalar"

#: plugins/Marketplace/resources/qml/PackageCardHeader.qml:252
msgctxt "@button"
msgid "Uninstall"
msgstr "Desinstalar"

#: plugins/Marketplace/resources/qml/PackageCardHeader.qml:267
msgctxt "@button"
msgid "Update"
msgstr "Atualizar"

#: plugins/Marketplace/resources/qml/PackageCardHeader.qml:267
msgctxt "@button"
msgid "Updating..."
msgstr "A actualizar..."

#: plugins/Marketplace/resources/qml/PackageDetails.qml:15
msgctxt "@header"
msgid "Package details"
msgstr "Detalhes do pacote"

#: plugins/Marketplace/resources/qml/PackageDetails.qml:40
msgctxt "@button:tooltip"
msgid "Back"
msgstr "Anterior"

#: plugins/Marketplace/resources/qml/PackagePage.qml:81
msgctxt "@header"
msgid "Description"
msgstr "Descrição"

#: plugins/Marketplace/resources/qml/PackagePage.qml:110
msgctxt "@header"
msgid "Compatible printers"
msgstr "Impressoras compatíveis"

#: plugins/Marketplace/resources/qml/PackagePage.qml:134
msgctxt "@info"
msgid "No compatibility information"
msgstr "Sem informações sobre compatibilidade"

#: plugins/Marketplace/resources/qml/PackagePage.qml:152
msgctxt "@header"
msgid "Compatible support materials"
msgstr "Materiais de suporte compatíveis"

#: plugins/Marketplace/resources/qml/PackagePage.qml:176
msgctxt "@info No materials"
msgid "None"
msgstr "Nenhum"

#: plugins/Marketplace/resources/qml/PackagePage.qml:193
msgctxt "@header"
msgid "Compatible with Material Station"
msgstr "Compatível com a Material Station"

#: plugins/Marketplace/resources/qml/PackagePage.qml:202
#: plugins/Marketplace/resources/qml/PackagePage.qml:228
msgctxt "@info"
msgid "No"
msgstr "Não"

#: plugins/Marketplace/resources/qml/PackagePage.qml:202
#: plugins/Marketplace/resources/qml/PackagePage.qml:228
msgctxt "@info"
msgid "Yes"
msgstr "Sim"

#: plugins/Marketplace/resources/qml/PackagePage.qml:219
msgctxt "@header"
msgid "Optimized for Air Manager"
msgstr "Otimizado para o Air Manager"

#: plugins/Marketplace/resources/qml/PackagePage.qml:243
msgctxt "@button"
msgid "Visit plug-in website"
msgstr "Visite o site do plug-in"

#: plugins/Marketplace/resources/qml/PackagePage.qml:243
msgctxt "@button"
msgid "Website"
msgstr "Website"

#: plugins/Marketplace/resources/qml/PackagePage.qml:252
msgctxt "@button"
msgid "Buy spool"
msgstr "Comprar bobinas"

#: plugins/Marketplace/resources/qml/PackagePage.qml:261
msgctxt "@button"
msgid "Safety datasheet"
msgstr "Ficha de segurança"

#: plugins/Marketplace/resources/qml/PackagePage.qml:270
msgctxt "@button"
msgid "Technical datasheet"
msgstr "Ficha técnica"

#: plugins/Marketplace/resources/qml/Packages.qml:151
msgctxt "@button"
msgid "Failed to load packages:"
msgstr "Erro ao carregar os pacotes:"

#: plugins/Marketplace/resources/qml/Packages.qml:151
msgctxt "@button"
msgid "Retry?"
msgstr "Tentar novamente?"

#: plugins/Marketplace/resources/qml/Packages.qml:167
msgctxt "@button"
msgid "Loading"
msgstr "A carregar"

#: plugins/Marketplace/resources/qml/Packages.qml:183
msgctxt "@message"
msgid "No more results to load"
msgstr "Sem mais resultados para mostrar"

#: plugins/Marketplace/resources/qml/Packages.qml:183
msgctxt "@message"
msgid "No results found with current filter"
msgstr "Não foram encontrados resultados com o filtro atual"

#: plugins/Marketplace/resources/qml/Packages.qml:226
msgctxt "@button"
msgid "Load more"
msgstr "Carregar mais"

#: plugins/Marketplace/resources/qml/Plugins.qml:8
msgctxt "@header"
msgid "Install Plugins"
msgstr "Instale plug-ins"

#: plugins/Marketplace/resources/qml/Plugins.qml:12
msgctxt "@text"
msgid "Streamline your workflow and customize your UltiMaker Cura experience with plugins contributed by our amazing community of users."
msgstr "Simplifique o seu fluxo de trabalho e personalize a sua utilização do Ultimaker Cura com plug-ins criados pela nossa incrível comunidade de utilizadores."

#: plugins/Marketplace/resources/qml/VerifiedIcon.qml:21
msgctxt "@info"
msgid "UltiMaker Verified Plug-in"
msgstr "Plug-in Aprovado pela UltiMaker"

#: plugins/Marketplace/resources/qml/VerifiedIcon.qml:22
msgctxt "@info"
msgid "UltiMaker Certified Material"
msgstr "Material Certificado pela UltiMaker"

#: plugins/Marketplace/resources/qml/VerifiedIcon.qml:23
msgctxt "@info"
msgid "UltiMaker Verified Package"
msgstr "Pacote Aprovado pela UltiMaker"

#: plugins/ModelChecker/ModelChecker.py:31
msgctxt "@info:title"
msgid "3D Model Assistant"
msgstr "Assistente de Modelos 3D"

#: plugins/ModelChecker/ModelChecker.py:97
#, python-brace-format
msgctxt "@info:status"
msgid ""
"<p>One or more 3D models may not print optimally due to the model size and material configuration:</p>\n"
"<p>{model_names}</p>\n"
"<p>Find out how to ensure the best possible print quality and reliability.</p>\n"
"<p><a href=\"https://ultimaker.com/3D-model-assistant\">View print quality guide</a></p>"
msgstr ""
"<p>Um, ou mais, dos modelos 3D podem ter menos qualidade de impressão devido à dimensão do modelo 3D e definição de material:</p>\n"
"<p>{model_names}</p>\n"
"<p>Descubra como assegurar a melhor qualidade e fiabilidade possível da impressão.</p>\n"
"<p><a href=\"https://ultimaker.com/3D-model-assistant\">Ver o guia de qualidade da impressão</a></p>"

#: plugins/ModelChecker/plugin.json
msgctxt "description"
msgid "Checks models and print configuration for possible printing issues and give suggestions."
msgstr "Verifica potenciais problemas de impressão nos modelos e definições de impressão, e oferece sugestões."

#: plugins/ModelChecker/plugin.json
msgctxt "name"
msgid "Model Checker"
msgstr "Verificador de Modelos"

#: plugins/MonitorStage/MonitorMain.qml:100
msgctxt "@info"
msgid ""
"Please make sure your printer has a connection:\n"
"- Check if the printer is turned on.\n"
"- Check if the printer is connected to the network.\n"
"- Check if you are signed in to discover cloud-connected printers."
msgstr ""
"Certifique-se de que é possível estabelecer ligação com a impressora:\n"
"- Verifique se a impressora está ligada.\n"
"- Verifique se a impressora está ligada à rede.\n"
"- Verifique se tem sessão iniciada para encontrar impressoras ligadas através da cloud."

#: plugins/MonitorStage/MonitorMain.qml:113
msgctxt "@info"
msgid "Please connect your printer to the network."
msgstr "Ligue a impressora à sua rede."

#: plugins/MonitorStage/MonitorMain.qml:148
msgctxt "@label link to technical assistance"
msgid "View user manuals online"
msgstr "Ver manuais do utilizador online"

#: plugins/MonitorStage/MonitorMain.qml:164
msgctxt "@info"
msgid "In order to monitor your print from Cura, please connect the printer."
msgstr "Para monitorizar a sua impressão a partir do Cura, ligue a impressora."

#: plugins/MonitorStage/__init__.py:14
msgctxt "@item:inmenu"
msgid "Monitor"
msgstr "Monitorizar"

#: plugins/MonitorStage/plugin.json
msgctxt "name"
msgid "Monitor Stage"
msgstr "Fase de monitorização"

#: plugins/MonitorStage/plugin.json
msgctxt "description"
msgid "Provides a monitor stage in Cura."
msgstr "Fornece uma fase de monitorização no Cura."

#: plugins/PerObjectSettingsTool/PerObjectSettingsPanel.qml:41
msgctxt "@label"
msgid "Mesh Type"
msgstr "Tipo de Objecto"

#: plugins/PerObjectSettingsTool/PerObjectSettingsPanel.qml:81
msgctxt "@label"
msgid "Normal model"
msgstr "Modelo normal"

#: plugins/PerObjectSettingsTool/PerObjectSettingsPanel.qml:96
msgctxt "@label"
msgid "Print as support"
msgstr "Imprimir como suporte"

#: plugins/PerObjectSettingsTool/PerObjectSettingsPanel.qml:111
msgctxt "@label"
msgid "Modify settings for overlaps"
msgstr "Modificar definições para sobreposições"

#: plugins/PerObjectSettingsTool/PerObjectSettingsPanel.qml:126
msgctxt "@label"
msgid "Don't support overlaps"
msgstr "Não suportar sobreposições"

#: plugins/PerObjectSettingsTool/PerObjectSettingsPanel.qml:160
msgctxt "@item:inlistbox"
msgid "Infill mesh only"
msgstr "Apenas objeto de enchimento"

#: plugins/PerObjectSettingsTool/PerObjectSettingsPanel.qml:161
msgctxt "@item:inlistbox"
msgid "Cutting mesh"
msgstr "Malha de corte"

#: plugins/PerObjectSettingsTool/PerObjectSettingsPanel.qml:386
msgctxt "@action:button"
msgid "Select settings"
msgstr "Selecionar definições"

#: plugins/PerObjectSettingsTool/SettingPickDialog.qml:17
msgctxt "@title:window"
msgid "Select Settings to Customize for this model"
msgstr "Selecionar definições a personalizar para este modelo"

#: plugins/PerObjectSettingsTool/SettingPickDialog.qml:61
#: resources/qml/Preferences/SettingVisibilityPage.qml:102
msgctxt "@label:textbox"
msgid "Filter..."
msgstr "Filtrar..."

#: plugins/PerObjectSettingsTool/SettingPickDialog.qml:75
msgctxt "@label:checkbox"
msgid "Show all"
msgstr "Mostrar tudo"

#: plugins/PerObjectSettingsTool/__init__.py:14
msgctxt "@label"
msgid "Per Model Settings"
msgstr "Definições Por-Modelo"

#: plugins/PerObjectSettingsTool/__init__.py:15
msgctxt "@info:tooltip"
msgid "Configure Per Model Settings"
msgstr "Configurar definições individuais Por-Modelo"

#: plugins/PerObjectSettingsTool/plugin.json
msgctxt "name"
msgid "Per Model Settings Tool"
msgstr "Ferramenta de definições Por-Modelo"

#: plugins/PerObjectSettingsTool/plugin.json
msgctxt "description"
msgid "Provides the Per Model Settings."
msgstr "Fornece as definições por-modelo."

#: plugins/PostProcessingPlugin/PostProcessingPlugin.py:35
msgctxt "@item:inmenu"
msgid "Post Processing"
msgstr "Pós-Processamento"

#: plugins/PostProcessingPlugin/PostProcessingPlugin.py:36
msgctxt "@item:inmenu"
msgid "Modify G-Code"
msgstr "Modificar G-Code"

#: plugins/PostProcessingPlugin/PostProcessingPlugin.qml:17
msgctxt "@title:window"
msgid "Post Processing Plugin"
msgstr "Plug-in de pós-processamento"

#: plugins/PostProcessingPlugin/PostProcessingPlugin.qml:57
msgctxt "@label"
msgid "Post Processing Scripts"
msgstr "Scripts de pós-processamento"

#: plugins/PostProcessingPlugin/PostProcessingPlugin.qml:215
msgctxt "@action"
msgid "Add a script"
msgstr "Adicionar um script"

#: plugins/PostProcessingPlugin/PostProcessingPlugin.qml:251
msgctxt "@label"
msgid "Settings"
msgstr "Definições"

#: plugins/PostProcessingPlugin/PostProcessingPlugin.qml:460
msgctxt "@info:tooltip"
msgid "Change active post-processing scripts."
msgstr "Altere os scripts de pós-processamento."

#: plugins/PostProcessingPlugin/PostProcessingPlugin.qml:464
msgctxt "@info:tooltip"
msgid "The following script is active:"
msgid_plural "The following scripts are active:"
msgstr[0] "O script a seguir está ativo:"
msgstr[1] "Os seguintes scripts estão ativos:"

#: plugins/PostProcessingPlugin/plugin.json
msgctxt "description"
msgid "Extension that allows for user created scripts for post processing"
msgstr "Extensão que permite a utilização de scripts criados pelo utilizador para efeitos de pós-processamento"

#: plugins/PostProcessingPlugin/plugin.json
msgctxt "name"
msgid "Post Processing"
msgstr "Pós-Processamento"

#: plugins/PrepareStage/PrepareMenu.qml:74
msgctxt "@button"
msgid "Add printer"
msgstr "Adicionar Impressora"

#: plugins/PrepareStage/PrepareMenu.qml:90
msgctxt "@button"
msgid "Manage printers"
msgstr "Gerir impressoras"

#: plugins/PrepareStage/__init__.py:12
msgctxt "@item:inmenu"
msgid "Prepare"
msgstr "Preparar"

#: plugins/PrepareStage/plugin.json
msgctxt "name"
msgid "Prepare Stage"
msgstr "Fase de preparação"

#: plugins/PrepareStage/plugin.json
msgctxt "description"
msgid "Provides a prepare stage in Cura."
msgstr "Fornece uma fase de preparação no Cura."

#: plugins/PreviewStage/__init__.py:13
msgctxt "@item:inmenu"
msgid "Preview"
msgstr "Pré-visualizar"

#: plugins/PreviewStage/plugin.json
msgctxt "name"
msgid "Preview Stage"
msgstr "Fase de pré-visualização"

#: plugins/PreviewStage/plugin.json
msgctxt "description"
msgid "Provides a preview stage in Cura."
msgstr "Fornece uma fase de pré-visualização no Cura."

#: plugins/RemovableDriveOutputDevice/RemovableDriveOutputDevice.py:23
msgctxt "@action:button Preceded by 'Ready to'."
msgid "Save to Removable Drive"
msgstr "Guardar no Disco Externo"

#: plugins/RemovableDriveOutputDevice/RemovableDriveOutputDevice.py:24
#, python-brace-format
msgctxt "@item:inlistbox"
msgid "Save to Removable Drive {0}"
msgstr "Guardar no Disco Externo {0}"

#: plugins/RemovableDriveOutputDevice/RemovableDriveOutputDevice.py:66
#: plugins/UM3NetworkPrinting/src/MeshFormatHandler.py:118
msgctxt "@info:status"
msgid "There are no file formats available to write with!"
msgstr "Não existem quaisquer formatos disponíveis para gravar o ficheiro!"

#: plugins/RemovableDriveOutputDevice/RemovableDriveOutputDevice.py:109
#, python-brace-format
msgctxt "@info:progress Don't translate the XML tags <filename>!"
msgid "Saving to Removable Drive <filename>{0}</filename>"
msgstr "A Guardar no Disco Externo <filename>{0}</filename>"

#: plugins/RemovableDriveOutputDevice/RemovableDriveOutputDevice.py:110
msgctxt "@info:title"
msgid "Saving"
msgstr "A Guardar"

#: plugins/RemovableDriveOutputDevice/RemovableDriveOutputDevice.py:120
#: plugins/RemovableDriveOutputDevice/RemovableDriveOutputDevice.py:123
#, python-brace-format
msgctxt "@info:status Don't translate the XML tags <filename> or <message>!"
msgid "Could not save to <filename>{0}</filename>: <message>{1}</message>"
msgstr "Não foi possível guardar em <filename>{0}</filename>: <message>{1}</message>"

#: plugins/RemovableDriveOutputDevice/RemovableDriveOutputDevice.py:139
#, python-brace-format
msgctxt "@info:status Don't translate the tag {device}!"
msgid "Could not find a file name when trying to write to {device}."
msgstr "Não foi possível encontrar um nome do ficheiro ao tentar gravar em {device}."

#: plugins/RemovableDriveOutputDevice/RemovableDriveOutputDevice.py:152
#: plugins/RemovableDriveOutputDevice/RemovableDriveOutputDevice.py:171
#, python-brace-format
msgctxt "@info:status"
msgid "Could not save to removable drive {0}: {1}"
msgstr "Não foi possível guardar no Disco Externo {0}: {1}"

#: plugins/RemovableDriveOutputDevice/RemovableDriveOutputDevice.py:162
#, python-brace-format
msgctxt "@info:status"
msgid "Saved to Removable Drive {0} as {1}"
msgstr "Guardado no Disco Externo {0} como {1}"

#: plugins/RemovableDriveOutputDevice/RemovableDriveOutputDevice.py:163
msgctxt "@info:title"
msgid "File Saved"
msgstr "Ficheiro Guardado"

#: plugins/RemovableDriveOutputDevice/RemovableDriveOutputDevice.py:165
msgctxt "@action:button"
msgid "Eject"
msgstr "Ejetar"

#: plugins/RemovableDriveOutputDevice/RemovableDriveOutputDevice.py:165
#, python-brace-format
msgctxt "@action"
msgid "Eject removable device {0}"
msgstr "Ejetar Disco Externo {0}"

#: plugins/RemovableDriveOutputDevice/RemovableDriveOutputDevice.py:184
#, python-brace-format
msgctxt "@info:status"
msgid "Ejected {0}. You can now safely remove the drive."
msgstr "{0} foi ejetado. O Disco já pode ser removido de forma segura."

#: plugins/RemovableDriveOutputDevice/RemovableDriveOutputDevice.py:185
msgctxt "@info:title"
msgid "Safely Remove Hardware"
msgstr "Remover Hardware de forma segura"

#: plugins/RemovableDriveOutputDevice/RemovableDriveOutputDevice.py:188
#, python-brace-format
msgctxt "@info:status"
msgid "Failed to eject {0}. Another program may be using the drive."
msgstr "Não foi possível ejectar {0}. Outro programa pode estar a usar o disco."

#: plugins/RemovableDriveOutputDevice/WindowsRemovableDrivePlugin.py:76
msgctxt "@item:intext"
msgid "Removable Drive"
msgstr "Disco Externo"

#: plugins/RemovableDriveOutputDevice/plugin.json
msgctxt "description"
msgid "Provides removable drive hotplugging and writing support."
msgstr "Fornece suporte de ligação da unidade amovível e suporte de gravação."

#: plugins/RemovableDriveOutputDevice/plugin.json
msgctxt "name"
msgid "Removable Drive Output Device Plugin"
msgstr "Plug-in de dispositivo de saída da unidade amovível"

#: plugins/SentryLogger/plugin.json
msgctxt "description"
msgid "Logs certain events so that they can be used by the crash reporter"
msgstr "Regista determinados eventos para que possam ser utilizados pelo \"crash reporter\""

#: plugins/SentryLogger/plugin.json
msgctxt "name"
msgid "Sentry Logger"
msgstr "Sentry Logger"

#: plugins/SimulationView/SimulationView.py:129
msgctxt "@info:status"
msgid "Cura does not accurately display layers when Wire Printing is enabled."
msgstr "Quando a opção Wire Printing está ativa, o Cura não permite visualizar as camadas de uma forma precisa."

#: plugins/SimulationView/SimulationView.py:130
msgctxt "@info:title"
msgid "Simulation View"
msgstr "Visualização por Camadas"

#: plugins/SimulationView/SimulationView.py:133
msgctxt "@info:status"
msgid "Nothing is shown because you need to slice first."
msgstr "Não consegue visualizar, porque precisa de fazer o seccionamento primeiro."

#: plugins/SimulationView/SimulationView.py:134
msgctxt "@info:title"
msgid "No layers to show"
msgstr "Sem camadas para visualizar"

#: plugins/SimulationView/SimulationView.py:136
#: plugins/SolidView/SolidView.py:74
msgctxt "@info:option_text"
msgid "Do not show this message again"
msgstr "Não mostrar esta mensagem novamente"

#: plugins/SimulationView/SimulationViewMenuComponent.qml:18
#: plugins/SimulationView/SimulationViewMenuComponent.qml:47
msgctxt "@label"
msgid "Color scheme"
msgstr "Esquema de cores"

#: plugins/SimulationView/SimulationViewMenuComponent.qml:104
msgctxt "@label:listbox"
msgid "Material Color"
msgstr "Cor do Material"

#: plugins/SimulationView/SimulationViewMenuComponent.qml:108
msgctxt "@label:listbox"
msgid "Line Type"
msgstr "Tipo de Linha"

#: plugins/SimulationView/SimulationViewMenuComponent.qml:112
msgctxt "@label:listbox"
msgid "Speed"
msgstr "Velocidade"

#: plugins/SimulationView/SimulationViewMenuComponent.qml:116
msgctxt "@label:listbox"
msgid "Layer Thickness"
msgstr "Espessura da Camada"

#: plugins/SimulationView/SimulationViewMenuComponent.qml:120
msgctxt "@label:listbox"
msgid "Line Width"
msgstr "Diâmetro da Linha"

#: plugins/SimulationView/SimulationViewMenuComponent.qml:124
msgctxt "@label:listbox"
msgid "Flow"
msgstr "Fluxo"

#: plugins/SimulationView/SimulationViewMenuComponent.qml:164
msgctxt "@label"
msgid "Compatibility Mode"
msgstr "Modo Compatibilidade"

#: plugins/SimulationView/SimulationViewMenuComponent.qml:231
msgctxt "@label"
msgid "Travels"
msgstr "Deslocações"

#: plugins/SimulationView/SimulationViewMenuComponent.qml:237
msgctxt "@label"
msgid "Helpers"
msgstr "Auxiliares"

#: plugins/SimulationView/SimulationViewMenuComponent.qml:243
msgctxt "@label"
msgid "Shell"
msgstr "Invólucro"

#: plugins/SimulationView/SimulationViewMenuComponent.qml:249
msgctxt "@label"
msgid "Infill"
msgstr "Enchimento"

#: plugins/SimulationView/SimulationViewMenuComponent.qml:257
msgctxt "@label"
msgid "Starts"
msgstr "A Iniciar"

#: plugins/SimulationView/SimulationViewMenuComponent.qml:304
msgctxt "@label"
msgid "Only Show Top Layers"
msgstr "Só Camadas Superiores"

#: plugins/SimulationView/SimulationViewMenuComponent.qml:313
msgctxt "@label"
msgid "Show 5 Detailed Layers On Top"
msgstr "5 Camadas Superiores Detalhadas"

#: plugins/SimulationView/SimulationViewMenuComponent.qml:326
msgctxt "@label"
msgid "Top / Bottom"
msgstr "Superior / Inferior"

#: plugins/SimulationView/SimulationViewMenuComponent.qml:330
msgctxt "@label"
msgid "Inner Wall"
msgstr "Parede Interior"

#: plugins/SimulationView/SimulationViewMenuComponent.qml:397
msgctxt "@label"
msgid "min"
msgstr "mín"

#: plugins/SimulationView/SimulationViewMenuComponent.qml:462
msgctxt "@label"
msgid "max"
msgstr "máx"

#: plugins/SimulationView/__init__.py:15
msgctxt "@item:inlistbox"
msgid "Layer view"
msgstr "Vista Camadas"

#: plugins/SimulationView/plugin.json
msgctxt "description"
msgid "Provides the preview of sliced layerdata."
msgstr "Permite pré-visualizar os dados das camadas seccionadas."

#: plugins/SimulationView/plugin.json
msgctxt "name"
msgid "Simulation View"
msgstr "Visualização por camadas"

#: plugins/SliceInfoPlugin/MoreInfoWindow.qml:16
msgctxt "@title:window"
msgid "More information on anonymous data collection"
msgstr "Mais informações sobre a recolha anónima de dados"

#: plugins/SliceInfoPlugin/MoreInfoWindow.qml:73
msgctxt "@text:window"
msgid "UltiMaker Cura collects anonymous data in order to improve the print quality and user experience. Below is an example of all the data that is shared:"
msgstr "O Ultimaker Cura recolhe dados anónimos para melhorar a qualidade da impressão e a experiência do utilizador. Segue-se um exemplo de todos os dados partilhados:"

#: plugins/SliceInfoPlugin/MoreInfoWindow.qml:107
msgctxt "@text:window"
msgid "I don't want to send anonymous data"
msgstr "Não pretendo enviar dados anónimos"

#: plugins/SliceInfoPlugin/MoreInfoWindow.qml:116
msgctxt "@text:window"
msgid "Allow sending anonymous data"
msgstr "Permitir o envio de dados anónimos"

#: plugins/SliceInfoPlugin/SliceInfo.py:95
msgctxt "@text"
msgid "Unable to read example data file."
msgstr "Não foi possível ler o ficheiro de dados de exemplo."

#: plugins/SliceInfoPlugin/plugin.json
msgctxt "name"
msgid "Slice info"
msgstr "Informações do seccionamento"

#: plugins/SliceInfoPlugin/plugin.json
msgctxt "description"
msgid "Submits anonymous slice info. Can be disabled through preferences."
msgstr "Envia informações anónimas sobre o seccionamento. Pode ser desativado nas preferências."

#: plugins/SolidView/SolidView.py:71
msgctxt "@info:status"
msgid "The highlighted areas indicate either missing or extraneous surfaces. Fix your model and open it again into Cura."
msgstr "As áreas destacadas indicam superfícies em falta ou separadas. Corrija o modelo e volte a abri-lo no Cura."

#: plugins/SolidView/SolidView.py:73
msgctxt "@info:title"
msgid "Model Errors"
msgstr "Erros no modelo"

#: plugins/SolidView/__init__.py:12
msgctxt "@item:inmenu"
msgid "Solid view"
msgstr "Vista Sólidos"

#: plugins/SolidView/plugin.json
msgctxt "description"
msgid "Provides a normal solid mesh view."
msgstr "Permite a visualização (simples) dos objetos como sólidos."

#: plugins/SolidView/plugin.json
msgctxt "name"
msgid "Solid View"
msgstr "Vista Sólidos"

#: plugins/SupportEraser/__init__.py:12
msgctxt "@label"
msgid "Support Blocker"
msgstr "Remover Suportes"

#: plugins/SupportEraser/__init__.py:13
msgctxt "@info:tooltip"
msgid "Create a volume in which supports are not printed."
msgstr "Criar um volume dentro do qual não são impressos suportes."

#: plugins/SupportEraser/plugin.json
msgctxt "description"
msgid "Creates an eraser mesh to block the printing of support in certain places"
msgstr "Cria um objecto usado para eliminar a impressão de suportes em certas zonas"

#: plugins/SupportEraser/plugin.json
msgctxt "name"
msgid "Support Eraser"
msgstr "Eliminador de suportes"

#: plugins/TrimeshReader/__init__.py:15
msgctxt "@item:inlistbox 'Open' is part of the name of this file format."
msgid "Open Compressed Triangle Mesh"
msgstr "Open Compressed Triangle Mesh"

#: plugins/TrimeshReader/__init__.py:19
msgctxt "@item:inlistbox"
msgid "COLLADA Digital Asset Exchange"
msgstr "COLLADA Digital Asset Exchange"

#: plugins/TrimeshReader/__init__.py:23
msgctxt "@item:inlistbox"
msgid "glTF Binary"
msgstr "glTF Binary"

#: plugins/TrimeshReader/__init__.py:27
msgctxt "@item:inlistbox"
msgid "glTF Embedded JSON"
msgstr "glTF Embedded JSON"

#: plugins/TrimeshReader/__init__.py:36
msgctxt "@item:inlistbox"
msgid "Stanford Triangle Format"
msgstr "Stanford Triangle Format"

#: plugins/TrimeshReader/__init__.py:40
msgctxt "@item:inlistbox"
msgid "Compressed COLLADA Digital Asset Exchange"
msgstr "Compressed COLLADA Digital Asset Exchange"

#: plugins/TrimeshReader/plugin.json
msgctxt "description"
msgid "Provides support for reading model files."
msgstr "Fornece suporte para a leitura de ficheiros modelo."

#: plugins/TrimeshReader/plugin.json
msgctxt "name"
msgid "Trimesh Reader"
msgstr "Leitor de Trimesh"

#: plugins/UFPReader/__init__.py:22 plugins/UFPWriter/__init__.py:28
msgctxt "@item:inlistbox"
msgid "UltiMaker Format Package"
msgstr "Arquivo UltiMaker Format"

#: plugins/UFPReader/plugin.json
msgctxt "description"
msgid "Provides support for reading Ultimaker Format Packages."
msgstr "Fornece suporte para ler pacotes de formato Ultimaker."

#: plugins/UFPReader/plugin.json
msgctxt "name"
msgid "UFP Reader"
msgstr "Leitor de UFP"

#: plugins/UFPWriter/UFPWriter.py:64 plugins/UFPWriter/UFPWriter.py:80
#: plugins/UFPWriter/UFPWriter.py:93 plugins/UFPWriter/UFPWriter.py:115
#: plugins/UFPWriter/UFPWriter.py:170 plugins/UFPWriter/UFPWriter.py:180
msgctxt "@info:error"
msgid "Can't write to UFP file:"
msgstr "Não é possível escrever no ficheiro UFP:"

#: plugins/UFPWriter/plugin.json
msgctxt "description"
msgid "Provides support for writing Ultimaker Format Packages."
msgstr "Permite a gravação de arquivos Ultimaker Format."

#: plugins/UFPWriter/plugin.json
msgctxt "name"
msgid "UFP Writer"
msgstr "Gravador de UFP"

#: plugins/UM3NetworkPrinting/plugin.json
msgctxt "description"
msgid "Manages network connections to UltiMaker networked printers."
msgstr "Gere as ligações de rede com as impressoras em rede UltiMaker."

#: plugins/UM3NetworkPrinting/plugin.json
msgctxt "name"
msgid "UltiMaker Network Connection"
msgstr "Ligação de rede UltiMaker"

#: plugins/UM3NetworkPrinting/resources/qml/DiscoverUM3Action.qml:44
msgctxt "@title:window"
msgid "Connect to Networked Printer"
msgstr "Ligar a uma Impressora em Rede"

#: plugins/UM3NetworkPrinting/resources/qml/DiscoverUM3Action.qml:51
msgctxt "@label"
msgid "Select your printer from the list below:"
msgstr "Selecione a impressora a partir da lista abaixo:"

#: plugins/UM3NetworkPrinting/resources/qml/DiscoverUM3Action.qml:51
msgctxt "@label"
msgid "To print directly to your printer over the network, please make sure your printer is connected to the network using a network cable or by connecting your printer to your WIFI network. If you don't connect Cura with your printer, you can still use a USB drive to transfer g-code files to your printer."
msgstr "Para imprimir diretamente para a sua impressora através da rede, certifique-se de que a impressora está ligada à rede através de um cabo de rede ou através de ligação à rede Wi-Fi. Se não ligar o Cura por rede à impressora, poderá ainda assim utilizar uma unidade USB para transferir ficheiros g-code para a impressora."

#: plugins/UM3NetworkPrinting/resources/qml/DiscoverUM3Action.qml:71
msgctxt "@action:button"
msgid "Edit"
msgstr "Editar"

#: plugins/UM3NetworkPrinting/resources/qml/DiscoverUM3Action.qml:82
#: resources/qml/Preferences/MachinesPage.qml:153
#: resources/qml/Preferences/Materials/MaterialsPage.qml:186
#: resources/qml/Preferences/ProfilesPage.qml:321
msgctxt "@action:button"
msgid "Remove"
msgstr "Remover"

#: plugins/UM3NetworkPrinting/resources/qml/DiscoverUM3Action.qml:90
msgctxt "@action:button"
msgid "Refresh"
msgstr "Atualizar"

#: plugins/UM3NetworkPrinting/resources/qml/DiscoverUM3Action.qml:161
msgctxt "@label"
msgid "If your printer is not listed, read the <a href='%1'>network printing troubleshooting guide</a>"
msgstr "Se a sua impressora não estiver na lista, por favor, consulte o <a href='%1'>guia de resolução de problemas de impressão em rede</a>"

#: plugins/UM3NetworkPrinting/resources/qml/DiscoverUM3Action.qml:186
#: resources/qml/WelcomePages/AddPrinterByIpContent.qml:247
msgctxt "@label"
msgid "Type"
msgstr "Tipo"

#: plugins/UM3NetworkPrinting/resources/qml/DiscoverUM3Action.qml:202
#: resources/qml/WelcomePages/AddPrinterByIpContent.qml:256
msgctxt "@label"
msgid "Firmware version"
msgstr "Versão de Firmware"

#: plugins/UM3NetworkPrinting/resources/qml/DiscoverUM3Action.qml:212
#: resources/qml/WelcomePages/AddPrinterByIpContent.qml:266
msgctxt "@label"
msgid "Address"
msgstr "Endereço"

#: plugins/UM3NetworkPrinting/resources/qml/DiscoverUM3Action.qml:232
msgctxt "@label"
msgid "This printer is not set up to host a group of printers."
msgstr "Esta impressora não está configurada para alojar um grupo de impressoras."

#: plugins/UM3NetworkPrinting/resources/qml/DiscoverUM3Action.qml:236
msgctxt "@label"
msgid "This printer is the host for a group of %1 printers."
msgstr "Esta impressora aloja um grupo de %1 impressoras."

#: plugins/UM3NetworkPrinting/resources/qml/DiscoverUM3Action.qml:245
msgctxt "@label"
msgid "The printer at this address has not yet responded."
msgstr "A impressora neste endereço ainda não respondeu."

#: plugins/UM3NetworkPrinting/resources/qml/DiscoverUM3Action.qml:250
msgctxt "@action:button"
msgid "Connect"
msgstr "Ligar"

#: plugins/UM3NetworkPrinting/resources/qml/DiscoverUM3Action.qml:261
msgctxt "@title:window"
msgid "Invalid IP address"
msgstr "Endereço IP inválido"

#: plugins/UM3NetworkPrinting/resources/qml/DiscoverUM3Action.qml:262
#: resources/qml/WelcomePages/AddPrinterByIpContent.qml:141
msgctxt "@text"
msgid "Please enter a valid IP address."
msgstr "Introduza um endereço IP válido."

#: plugins/UM3NetworkPrinting/resources/qml/DiscoverUM3Action.qml:272
msgctxt "@title:window"
msgid "Printer Address"
msgstr "Endereço da Impressora"

#: plugins/UM3NetworkPrinting/resources/qml/DiscoverUM3Action.qml:297
#: resources/qml/WelcomePages/AddPrinterByIpContent.qml:97
msgctxt "@label"
msgid "Enter the IP address of your printer on the network."
msgstr "Introduza o endereço IP da sua impressora na rede."

#: plugins/UM3NetworkPrinting/resources/qml/MonitorConfigOverrideDialog.qml:20
msgctxt "@title:window"
msgid "Configuration Changes"
msgstr "Alterações na configuração"

#: plugins/UM3NetworkPrinting/resources/qml/MonitorConfigOverrideDialog.qml:36
msgctxt "@action:button"
msgid "Override"
msgstr "Ignorar"

#: plugins/UM3NetworkPrinting/resources/qml/MonitorConfigOverrideDialog.qml:83
msgctxt "@label"
msgid "The assigned printer, %1, requires the following configuration change:"
msgid_plural "The assigned printer, %1, requires the following configuration changes:"
msgstr[0] "A impressora atribuída %1 requer a seguinte alteração na configuração:"
msgstr[1] "A impressora atribuída %1 requer as seguintes alterações na configuração:"

#: plugins/UM3NetworkPrinting/resources/qml/MonitorConfigOverrideDialog.qml:87
msgctxt "@label"
msgid "The printer %1 is assigned, but the job contains an unknown material configuration."
msgstr "A impressora %1 está atribuída, mas o trabalho tem uma configuração de material desconhecida."

#: plugins/UM3NetworkPrinting/resources/qml/MonitorConfigOverrideDialog.qml:97
msgctxt "@label"
msgid "Change material %1 from %2 to %3."
msgstr "Alterar o material %1 de %2 para %3."

#: plugins/UM3NetworkPrinting/resources/qml/MonitorConfigOverrideDialog.qml:100
msgctxt "@label"
msgid "Load %3 as material %1 (This cannot be overridden)."
msgstr "Carregar %3 como material %1 (isto não pode ser substituído)."

#: plugins/UM3NetworkPrinting/resources/qml/MonitorConfigOverrideDialog.qml:103
msgctxt "@label"
msgid "Change print core %1 from %2 to %3."
msgstr "Substituir o print core %1 de %2 para %3."

#: plugins/UM3NetworkPrinting/resources/qml/MonitorConfigOverrideDialog.qml:110
msgctxt "@label"
msgid "Override will use the specified settings with the existing printer configuration. This may result in a failed print."
msgstr "Ignorar utilizará as definições especificadas com a configuração da impressora existente. Tal pode resultar numa falha de impressão."

#: plugins/UM3NetworkPrinting/resources/qml/MonitorContextMenu.qml:144
msgctxt "@label"
msgid "Move to top"
msgstr "Mover para o topo"

#: plugins/UM3NetworkPrinting/resources/qml/MonitorContextMenu.qml:155
msgctxt "@label"
msgid "Delete"
msgstr "Eliminar"

#: plugins/UM3NetworkPrinting/resources/qml/MonitorContextMenu.qml:186
#: resources/qml/MonitorButton.qml:284
msgctxt "@label"
msgid "Resume"
msgstr "Retomar"

#: plugins/UM3NetworkPrinting/resources/qml/MonitorContextMenu.qml:188
msgctxt "@label"
msgid "Pausing..."
msgstr "A colocar em pausa..."

#: plugins/UM3NetworkPrinting/resources/qml/MonitorContextMenu.qml:190
msgctxt "@label"
msgid "Resuming..."
msgstr "A recomeçar..."

#: plugins/UM3NetworkPrinting/resources/qml/MonitorContextMenu.qml:192
#: resources/qml/MonitorButton.qml:279 resources/qml/MonitorButton.qml:288
msgctxt "@label"
msgid "Pause"
msgstr "Colocar em pausa"

#: plugins/UM3NetworkPrinting/resources/qml/MonitorContextMenu.qml:206
msgctxt "@label"
msgid "Abort"
msgstr "Cancelar"

#: plugins/UM3NetworkPrinting/resources/qml/MonitorContextMenu.qml:206
msgctxt "@label"
msgid "Aborting..."
msgstr "A cancelar..."

#: plugins/UM3NetworkPrinting/resources/qml/MonitorContextMenu.qml:218
msgctxt "@label %1 is the name of a print job."
msgid "Are you sure you want to move %1 to the top of the queue?"
msgstr "Tem a certeza de que pretende mover %1 para o topo da fila?"

#: plugins/UM3NetworkPrinting/resources/qml/MonitorContextMenu.qml:219
msgctxt "@window:title"
msgid "Move print job to top"
msgstr "Mover trabalho de impressão para o topo"

#: plugins/UM3NetworkPrinting/resources/qml/MonitorContextMenu.qml:227
msgctxt "@label %1 is the name of a print job."
msgid "Are you sure you want to delete %1?"
msgstr "Tem a certeza de que pretende eliminar %1?"

#: plugins/UM3NetworkPrinting/resources/qml/MonitorContextMenu.qml:228
msgctxt "@window:title"
msgid "Delete print job"
msgstr "Eliminar trabalho de impressão"

#: plugins/UM3NetworkPrinting/resources/qml/MonitorContextMenu.qml:236
msgctxt "@label %1 is the name of a print job."
msgid "Are you sure you want to abort %1?"
msgstr "Tem a certeza de que deseja cancelar %1?"

#: plugins/UM3NetworkPrinting/resources/qml/MonitorContextMenu.qml:237
#: resources/qml/MonitorButton.qml:326
msgctxt "@window:title"
msgid "Abort print"
msgstr "Cancelar impressão"

#: plugins/UM3NetworkPrinting/resources/qml/MonitorPrintJobCard.qml:126
msgctxt "@label"
msgid "Unavailable printer"
msgstr "Impressora indisponível"

#: plugins/UM3NetworkPrinting/resources/qml/MonitorPrintJobCard.qml:128
msgctxt "@label"
msgid "First available"
msgstr "Primeira disponível"

#: plugins/UM3NetworkPrinting/resources/qml/MonitorPrintJobCard.qml:242
#: plugins/UM3NetworkPrinting/resources/qml/MonitorPrinterCard.qml:246
#: plugins/UM3NetworkPrinting/resources/qml/MonitorPrinterCard.qml:472
msgctxt "@info"
msgid "Please update your printer's firmware to manage the queue remotely."
msgstr "Atualize o firmware da impressora para gerir a fila remotamente."

#: plugins/UM3NetworkPrinting/resources/qml/MonitorPrintJobProgressBar.qml:70
#: plugins/UM3NetworkPrinting/resources/qml/MonitorPrintJobProgressBar.qml:82
#: plugins/UM3NetworkPrinting/resources/qml/MonitorPrintJobProgressBar.qml:84
#: plugins/UM3NetworkPrinting/resources/qml/MonitorPrintJobProgressBar.qml:86
#: plugins/UM3NetworkPrinting/resources/qml/MonitorPrintJobProgressBar.qml:88
msgctxt "@label:status"
msgid "Aborted"
msgstr "Cancelado"

#: plugins/UM3NetworkPrinting/resources/qml/MonitorPrintJobProgressBar.qml:72
#: plugins/UM3NetworkPrinting/resources/qml/MonitorPrintJobProgressBar.qml:74
msgctxt "@label:status"
msgid "Finished"
msgstr "Impressão terminada"

#: plugins/UM3NetworkPrinting/resources/qml/MonitorPrintJobProgressBar.qml:76
#: plugins/UM3NetworkPrinting/resources/qml/MonitorPrintJobProgressBar.qml:78
#: plugins/UM3NetworkPrinting/resources/qml/MonitorPrinterCard.qml:356
msgctxt "@label:status"
msgid "Preparing..."
msgstr "A preparar..."

#: plugins/UM3NetworkPrinting/resources/qml/MonitorPrintJobProgressBar.qml:80
msgctxt "@label:status"
msgid "Aborting..."
msgstr "A cancelar..."

#: plugins/UM3NetworkPrinting/resources/qml/MonitorPrintJobProgressBar.qml:90
#: plugins/UM3NetworkPrinting/resources/qml/MonitorPrintJobProgressBar.qml:92
#: plugins/UM3NetworkPrinting/resources/qml/MonitorPrintJobProgressBar.qml:94
#: plugins/UM3NetworkPrinting/resources/qml/MonitorPrintJobProgressBar.qml:96
msgctxt "@label:status"
msgid "Failed"
msgstr "Falhou"

#: plugins/UM3NetworkPrinting/resources/qml/MonitorPrintJobProgressBar.qml:98
msgctxt "@label:status"
msgid "Pausing..."
msgstr "A colocar em pausa..."

#: plugins/UM3NetworkPrinting/resources/qml/MonitorPrintJobProgressBar.qml:100
msgctxt "@label:status"
msgid "Paused"
msgstr "Em Pausa"

#: plugins/UM3NetworkPrinting/resources/qml/MonitorPrintJobProgressBar.qml:102
msgctxt "@label:status"
msgid "Resuming..."
msgstr "A recomeçar..."

#: plugins/UM3NetworkPrinting/resources/qml/MonitorPrintJobProgressBar.qml:104
msgctxt "@label:status"
msgid "Action required"
msgstr "Ação necessária"

#: plugins/UM3NetworkPrinting/resources/qml/MonitorPrintJobProgressBar.qml:106
msgctxt "@label:status"
msgid "Finishes %1 at %2"
msgstr "Termina %1 a %2"

#: plugins/UM3NetworkPrinting/resources/qml/MonitorPrinterCard.qml:148
msgctxt "@label link to Connect and Cloud interfaces"
msgid "Manage printer"
msgstr "Gerir impressora"

#: plugins/UM3NetworkPrinting/resources/qml/MonitorPrinterCard.qml:280
msgctxt "@info"
msgid "Webcam feeds for cloud printers cannot be viewed from UltiMaker Cura. Click \"Manage printer\" to visit Ultimaker Digital Factory and view this webcam."
msgstr "Não é possível visualizar os feeds das câmaras das impressoras na cloud a partir do UltiMaker Cura. Clique em \"Gerir impressora\" para visitar o UltiMaker Digital Factory e ver esta câmara."

#: plugins/UM3NetworkPrinting/resources/qml/MonitorPrinterCard.qml:340
msgctxt "@label:status"
msgid "Loading..."
msgstr "A carregar..."

#: plugins/UM3NetworkPrinting/resources/qml/MonitorPrinterCard.qml:344
msgctxt "@label:status"
msgid "Unavailable"
msgstr "Indisponível"

#: plugins/UM3NetworkPrinting/resources/qml/MonitorPrinterCard.qml:348
msgctxt "@label:status"
msgid "Unreachable"
msgstr "Inacessível"

#: plugins/UM3NetworkPrinting/resources/qml/MonitorPrinterCard.qml:352
msgctxt "@label:status"
msgid "Idle"
msgstr "Inativa"

#: plugins/UM3NetworkPrinting/resources/qml/MonitorPrinterCard.qml:361
msgctxt "@label:status"
msgid "Printing"
msgstr "A Imprimir"

#: plugins/UM3NetworkPrinting/resources/qml/MonitorPrinterCard.qml:402
msgctxt "@label"
msgid "Untitled"
msgstr "Sem título"

#: plugins/UM3NetworkPrinting/resources/qml/MonitorPrinterCard.qml:417
msgctxt "@label"
msgid "Anonymous"
msgstr "Anónimo"

#: plugins/UM3NetworkPrinting/resources/qml/MonitorPrinterCard.qml:438
msgctxt "@label:status"
msgid "Requires configuration changes"
msgstr "Requer alterações na configuração"

#: plugins/UM3NetworkPrinting/resources/qml/MonitorPrinterCard.qml:452
msgctxt "@action:button"
msgid "Details"
msgstr "Detalhes"

#: plugins/UM3NetworkPrinting/resources/qml/MonitorQueue.qml:29
msgctxt "@label"
msgid "Queued"
msgstr "Em fila"

#: plugins/UM3NetworkPrinting/resources/qml/MonitorQueue.qml:64
msgctxt "@label link to connect manager"
msgid "Manage in browser"
msgstr "Gerir no browser"

#: plugins/UM3NetworkPrinting/resources/qml/MonitorQueue.qml:91
msgctxt "@label"
msgid "There are no print jobs in the queue. Slice and send a job to add one."
msgstr "Não existem trabalhos de impressão na fila. Para adicionar um trabalho, seccione e envie."

#: plugins/UM3NetworkPrinting/resources/qml/MonitorQueue.qml:99
msgctxt "@label"
msgid "Print jobs"
msgstr "Trabalhos em Impressão"

#: plugins/UM3NetworkPrinting/resources/qml/MonitorQueue.qml:108
msgctxt "@label"
msgid "Total print time"
msgstr "Tempo de impressão total"

#: plugins/UM3NetworkPrinting/resources/qml/MonitorQueue.qml:117
msgctxt "@label"
msgid "Waiting for"
msgstr "A aguardar"

#: plugins/UM3NetworkPrinting/resources/qml/MonitorStage.qml:117
msgctxt "@info"
msgid "Monitor your printers from everywhere using Ultimaker Digital Factory"
msgstr "Monitorize as suas impressoras de qualquer lugar usando a Ultimaker Digital Factory"

#: plugins/UM3NetworkPrinting/resources/qml/MonitorStage.qml:129
msgctxt "@button"
msgid "View printers in Digital Factory"
msgstr "Visualize as impressoras na fábrica digital"

#: plugins/UM3NetworkPrinting/resources/qml/PrintWindow.qml:12
msgctxt "@title:window"
msgid "Print over network"
msgstr "Imprimir Através da Rede"

#: plugins/UM3NetworkPrinting/resources/qml/PrintWindow.qml:53
msgctxt "@action:button"
msgid "Print"
msgstr "Imprimir"

#: plugins/UM3NetworkPrinting/resources/qml/PrintWindow.qml:81
msgctxt "@label"
msgid "Printer selection"
msgstr "Seleção de Impressora"

#: plugins/UM3NetworkPrinting/src/Cloud/AbstractCloudOutputDevice.py:80
#: plugins/UM3NetworkPrinting/src/Cloud/CloudOutputDevice.py:162
msgctxt "@action:button"
msgid "Print via cloud"
msgstr "Imprimir através da cloud"

#: plugins/UM3NetworkPrinting/src/Cloud/AbstractCloudOutputDevice.py:81
#: plugins/UM3NetworkPrinting/src/Cloud/CloudOutputDevice.py:163
msgctxt "@properties:tooltip"
msgid "Print via cloud"
msgstr "Imprimir através da cloud"

#: plugins/UM3NetworkPrinting/src/Cloud/AbstractCloudOutputDevice.py:82
#: plugins/UM3NetworkPrinting/src/Cloud/CloudOutputDevice.py:164
msgctxt "@info:status"
msgid "Connected via cloud"
msgstr "Ligada através da cloud"

#: plugins/UM3NetworkPrinting/src/Cloud/CloudOutputDevice.py:276
msgctxt "@action:button"
msgid "Monitor print"
msgstr "Monitorizar a impressão"

#: plugins/UM3NetworkPrinting/src/Cloud/CloudOutputDevice.py:278
msgctxt "@action:tooltip"
msgid "Track the print in Ultimaker Digital Factory"
msgstr "Controle a impressão no Ultimaker Digital Factory"

#: plugins/UM3NetworkPrinting/src/Cloud/CloudOutputDevice.py:298
#, python-brace-format
msgctxt "@error:send"
msgid "Unknown error code when uploading print job: {0}"
msgstr "Código de erro desconhecido ao carregar trabalho de impressão: {0}"

#: plugins/UM3NetworkPrinting/src/Cloud/CloudOutputDeviceManager.py:422
#: plugins/UM3NetworkPrinting/src/Messages/RemovedPrintersMessage.py:23
msgctxt "info:name"
msgid "Ultimaker Digital Factory"
msgstr "Ultimaker Digital Factory"

#: plugins/UM3NetworkPrinting/src/Cloud/CloudOutputDeviceManager.py:425
#, python-brace-format
msgctxt "@message {printer_name} is replaced with the name of the printer"
msgid "{printer_name} will be removed until the next account sync."
msgstr "A impressora {printer_name} vai ser removida até à próxima sincronização de conta."

#: plugins/UM3NetworkPrinting/src/Cloud/CloudOutputDeviceManager.py:426
#, python-brace-format
msgctxt "@message {printer_name} is replaced with the name of the printer"
msgid "To remove {printer_name} permanently, visit {digital_factory_link}"
msgstr "Para remover a impressora {printer_name} de forma permanente, visite {digital_factory_link}"

#: plugins/UM3NetworkPrinting/src/Cloud/CloudOutputDeviceManager.py:427
#, python-brace-format
msgctxt "@message {printer_name} is replaced with the name of the printer"
msgid "Are you sure you want to remove {printer_name} temporarily?"
msgstr "Tem a certeza de que pretende remover a impressora {printer_name} temporariamente?"

#: plugins/UM3NetworkPrinting/src/Cloud/CloudOutputDeviceManager.py:474
msgctxt "@title:window"
msgid "Remove printers?"
msgstr "Remover impressoras?"

#: plugins/UM3NetworkPrinting/src/Cloud/CloudOutputDeviceManager.py:477
#, python-brace-format
msgctxt "@label"
msgid ""
"You are about to remove {0} printer from Cura. This action cannot be undone.\n"
"Are you sure you want to continue?"
msgid_plural ""
"You are about to remove {0} printers from Cura. This action cannot be undone.\n"
"Are you sure you want to continue?"
msgstr[0] ""
"Está prestes a remover {0} impressora do Cura. Esta ação não pode ser anulada.\n"
"Tem a certeza de que pretende continuar?"
msgstr[1] ""
"Está prestes a remover {0} impressoras do Cura. Esta ação não pode ser anulada.\n"
"Tem a certeza de que pretende continuar?"

#: plugins/UM3NetworkPrinting/src/Cloud/CloudOutputDeviceManager.py:484
msgctxt "@label"
msgid ""
"You are about to remove all printers from Cura. This action cannot be undone.\n"
"Are you sure you want to continue?"
msgstr "Está prestes a remover todas as impressoras do Cura. Esta ação não pode ser anulada.Tem a certeza de que pretende continuar?"

#: plugins/UM3NetworkPrinting/src/Messages/CloudFlowMessage.py:25
#, python-brace-format
msgctxt "@info:status"
msgid ""
"Your printer <b>{printer_name}</b> could be connected via cloud.\n"
" Manage your print queue and monitor your prints from anywhere connecting your printer to Digital Factory"
msgstr ""
"A sua impressora <b>{printer_name}</b> pode ser ligada através da cloud.\n"
" Faça a gestão da sua fila de impressão e monitorize as suas impressões a partir de qualquer local ao ligar a sua impressora ao Digital Factory"

#: plugins/UM3NetworkPrinting/src/Messages/CloudFlowMessage.py:26
msgctxt "@info:title"
msgid "Are you ready for cloud printing?"
msgstr "Está preparado para a impressão na cloud?"

#: plugins/UM3NetworkPrinting/src/Messages/CloudFlowMessage.py:30
msgctxt "@action"
msgid "Get started"
msgstr "Iniciar"

#: plugins/UM3NetworkPrinting/src/Messages/CloudFlowMessage.py:31
#: plugins/UM3NetworkPrinting/src/Messages/PrintJobAwaitingApprovalMessage.py:24
msgctxt "@action"
msgid "Learn more"
msgstr "Saber mais"

#: plugins/UM3NetworkPrinting/src/Messages/LegacyDeviceNoLongerSupportedMessage.py:18
msgctxt "@info:status"
msgid "You are attempting to connect to a printer that is not running UltiMaker Connect. Please update the printer to the latest firmware."
msgstr "Está a tentar ligar a uma impressora que não tem o UltiMaker Connect. Atualize a impressora para o firmware mais recente."

#: plugins/UM3NetworkPrinting/src/Messages/LegacyDeviceNoLongerSupportedMessage.py:21
msgctxt "@info:title"
msgid "Update your printer"
msgstr "Atualizar a impressora"

#: plugins/UM3NetworkPrinting/src/Messages/MaterialSyncMessage.py:24
#, python-brace-format
msgctxt "@info:status"
msgid "Cura has detected material profiles that were not yet installed on the host printer of group {0}."
msgstr "O Cura detetou perfis de material que ainda não estavam instalados na impressora que aloja o grupo {0}."

#: plugins/UM3NetworkPrinting/src/Messages/MaterialSyncMessage.py:26
msgctxt "@info:title"
msgid "Sending materials to printer"
msgstr "Enviar materiais para a impressora"

#: plugins/UM3NetworkPrinting/src/Messages/NewPrinterDetectedMessage.py:13
msgctxt "info:status"
msgid "New printer detected from your Ultimaker account"
msgid_plural "New printers detected from your Ultimaker account"
msgstr[0] "Nova impressora detetada a partir da sua conta Ultimaker"
msgstr[1] "Novas impressoras detetadas a partir da sua conta Ultimaker"

#: plugins/UM3NetworkPrinting/src/Messages/NewPrinterDetectedMessage.py:29
#, python-brace-format
msgctxt "info:status Filled in with printer name and printer model."
msgid "Adding printer {name} ({model}) from your account"
msgstr "Adicionar impressora {name} ({model}) a partir da sua conta"

#: plugins/UM3NetworkPrinting/src/Messages/NewPrinterDetectedMessage.py:48
#, python-brace-format
msgctxt "info:{0} gets replaced by a number of printers"
msgid "... and {0} other"
msgid_plural "... and {0} others"
msgstr[0] "... e {0} outra"
msgstr[1] "... e {0} outras"

#: plugins/UM3NetworkPrinting/src/Messages/NewPrinterDetectedMessage.py:57
msgctxt "info:status"
msgid "Printers added from Digital Factory:"
msgstr "Impressoras adicionadas a partir da Digital Factory:"

#: plugins/UM3NetworkPrinting/src/Messages/NotClusterHostMessage.py:27
#, python-brace-format
msgctxt "@info:status"
msgid "You are attempting to connect to {0} but it is not the host of a group. You can visit the web page to configure it as a group host."
msgstr "Está a tentar ligar a {0}, mas esta não é Host de um grupo. Pode visitar a página Web para a configurar como Host do grupo."

#: plugins/UM3NetworkPrinting/src/Messages/NotClusterHostMessage.py:30
msgctxt "@info:title"
msgid "Not a group host"
msgstr "Não é Host do grupo"

#: plugins/UM3NetworkPrinting/src/Messages/NotClusterHostMessage.py:36
msgctxt "@action"
msgid "Configure group"
msgstr "Configurar grupo"

#: plugins/UM3NetworkPrinting/src/Messages/PrintJobAwaitingApprovalMessage.py:18
msgctxt "@info:status"
msgid "You will receive a confirmation via email when the print job is approved"
msgstr "Receberá uma confirmação por e-mail quando o trabalho de impressão for aprovado"

#: plugins/UM3NetworkPrinting/src/Messages/PrintJobAwaitingApprovalMessage.py:19
msgctxt "@info:title"
msgid "The print job was successfully submitted"
msgstr "O trabalho de impressão foi enviado com sucesso"

#: plugins/UM3NetworkPrinting/src/Messages/PrintJobAwaitingApprovalMessage.py:22
msgctxt "@action"
msgid "Manage print jobs"
msgstr "Gerir trabalhos de impressão"

#: plugins/UM3NetworkPrinting/src/Messages/PrintJobUploadBlockedMessage.py:15
msgctxt "@info:status"
msgid "Please wait until the current job has been sent."
msgstr "Aguarde até o trabalho atual ter sido enviado."

#: plugins/UM3NetworkPrinting/src/Messages/PrintJobUploadBlockedMessage.py:16
msgctxt "@info:title"
msgid "Print error"
msgstr "Erro de impressão"

#: plugins/UM3NetworkPrinting/src/Messages/PrintJobUploadErrorMessage.py:15
msgctxt "@info:text"
msgid "Could not upload the data to the printer."
msgstr "Não foi possível carregar os dados para a impressora."

#: plugins/UM3NetworkPrinting/src/Messages/PrintJobUploadErrorMessage.py:16
msgctxt "@info:title"
msgid "Network error"
msgstr "Erro de rede"

#: plugins/UM3NetworkPrinting/src/Messages/PrintJobUploadProgressMessage.py:15
msgctxt "@info:status"
msgid "Sending Print Job"
msgstr "A enviar trabalho de impressão"

#: plugins/UM3NetworkPrinting/src/Messages/PrintJobUploadProgressMessage.py:16
msgctxt "@info:status"
msgid "Uploading print job to printer."
msgstr "Carregar um trabalho de impressão na impressora."

#: plugins/UM3NetworkPrinting/src/Messages/PrintJobUploadQueueFullMessage.py:16
msgctxt "@info:status"
msgid "Print job queue is full. The printer can't accept a new job."
msgstr "A fila de trabalhos de impressão está cheia. A impressora não consegue aceitar um novo trabalho."

#: plugins/UM3NetworkPrinting/src/Messages/PrintJobUploadQueueFullMessage.py:17
msgctxt "@info:title"
msgid "Queue Full"
msgstr "Fila cheia"

#: plugins/UM3NetworkPrinting/src/Messages/PrintJobUploadSuccessMessage.py:15
msgctxt "@info:status"
msgid "Print job was successfully sent to the printer."
msgstr "O trabalho de impressão foi enviado com sucesso para a impressora."

#: plugins/UM3NetworkPrinting/src/Messages/PrintJobUploadSuccessMessage.py:16
msgctxt "@info:title"
msgid "Data Sent"
msgstr "Dados Enviados"

#: plugins/UM3NetworkPrinting/src/Messages/RemovedPrintersMessage.py:17
msgctxt "info:status"
msgid "This printer is not linked to the Digital Factory:"
msgid_plural "These printers are not linked to the Digital Factory:"
msgstr[0] "Esta impressora não está associada à Digital Factory:"
msgstr[1] "Estas impressoras não estão associadas à Digital Factory:"

#: plugins/UM3NetworkPrinting/src/Messages/RemovedPrintersMessage.py:29
#, python-brace-format
msgctxt "info:status"
msgid "To establish a connection, please visit the {website_link}"
msgstr "Para estabelecer uma ligação, visite {website_link}"

#: plugins/UM3NetworkPrinting/src/Messages/RemovedPrintersMessage.py:33
msgctxt "info:status"
msgid "A cloud connection is not available for a printer"
msgid_plural "A cloud connection is not available for some printers"
msgstr[0] "Não existe uma conectividade de cloud disponível para a impressora"
msgstr[1] "Não existe uma conectividade de cloud disponível para algumas impressoras"

#: plugins/UM3NetworkPrinting/src/Messages/RemovedPrintersMessage.py:41
msgctxt "@action:button"
msgid "Keep printer configurations"
msgstr "Manter configurações da impressora"

#: plugins/UM3NetworkPrinting/src/Messages/RemovedPrintersMessage.py:46
msgctxt "@action:button"
msgid "Remove printers"
msgstr "Remover impressoras"

#: plugins/UM3NetworkPrinting/src/Network/LocalClusterOutputDevice.py:62
msgctxt "@action:button Preceded by 'Ready to'."
msgid "Print over network"
msgstr "Imprimir através da rede"

#: plugins/UM3NetworkPrinting/src/Network/LocalClusterOutputDevice.py:63
msgctxt "@properties:tooltip"
msgid "Print over network"
msgstr "Imprimir através da rede"

#: plugins/UM3NetworkPrinting/src/Network/LocalClusterOutputDevice.py:64
msgctxt "@info:status"
msgid "Connected over the network"
msgstr "Ligado através da rede"

#: plugins/UM3NetworkPrinting/src/UltimakerNetworkedPrinterAction.py:28
msgctxt "@action"
msgid "Connect via Network"
msgstr "Ligar Através da Rede"

#: plugins/UM3NetworkPrinting/src/Utils.py:27
msgctxt "@info:status"
msgid "tomorrow"
msgstr "amanhã"

#: plugins/UM3NetworkPrinting/src/Utils.py:30
msgctxt "@info:status"
msgid "today"
msgstr "hoje"

#: plugins/USBPrinting/USBPrinterOutputDevice.py:42
msgctxt "@item:inmenu"
msgid "USB printing"
msgstr "Impressão USB"

#: plugins/USBPrinting/USBPrinterOutputDevice.py:43
msgctxt "@action:button Preceded by 'Ready to'."
msgid "Print via USB"
msgstr "Imprimir por USB"

#: plugins/USBPrinting/USBPrinterOutputDevice.py:44
msgctxt "@info:tooltip"
msgid "Print via USB"
msgstr "Imprimir por USB"

#: plugins/USBPrinting/USBPrinterOutputDevice.py:80
msgctxt "@info:status"
msgid "Connected via USB"
msgstr "Ligado via USB"

#: plugins/USBPrinting/USBPrinterOutputDevice.py:110
msgctxt "@label"
msgid "A USB print is in progress, closing Cura will stop this print. Are you sure?"
msgstr "Existe uma impressão por USB em curso; fechar o Cura irá interromper esta impressão. Tem a certeza?"

#: plugins/USBPrinting/USBPrinterOutputDevice.py:135
msgctxt "@message"
msgid "A print is still in progress. Cura cannot start another print via USB until the previous print has completed."
msgstr "Existe uma impressão em curso. O Cura não consegue iniciar outra impressão via USB até a impressão anterior ser concluída."

#: plugins/USBPrinting/USBPrinterOutputDevice.py:136
msgctxt "@message"
msgid "Print in Progress"
msgstr "Impressão em curso"

#: plugins/USBPrinting/plugin.json
msgctxt "description"
msgid "Accepts G-Code and sends them to a printer. Plugin can also update firmware."
msgstr "Aceita G-Codes e envia-os para uma impressora. O plug-in também pode atualizar firmware."

#: plugins/USBPrinting/plugin.json
msgctxt "name"
msgid "USB printing"
msgstr "Impressão USB"

#: plugins/UltimakerMachineActions/BedLevelMachineAction.py:24
msgctxt "@action"
msgid "Level build plate"
msgstr "Nivelar base de construção"

#: plugins/UltimakerMachineActions/BedLevelMachineAction.qml:30
msgctxt "@title"
msgid "Build Plate Leveling"
msgstr "Nivelamento da Base de Construção"

#: plugins/UltimakerMachineActions/BedLevelMachineAction.qml:42
msgctxt "@label"
msgid "To make sure your prints will come out great, you can now adjust your buildplate. When you click 'Move to Next Position' the nozzle will move to the different positions that can be adjusted."
msgstr "Para assegurar uma boa qualidade das suas impressões, pode agora ajustar a base de construção. Quando clica em \"Avançar para a posição seguinte\", o nozzle irá deslocar-se para as diferentes posições que podem ser ajustadas."

#: plugins/UltimakerMachineActions/BedLevelMachineAction.qml:52
msgctxt "@label"
msgid "For every position; insert a piece of paper under the nozzle and adjust the print build plate height. The print build plate height is right when the paper is slightly gripped by the tip of the nozzle."
msgstr "Para cada posição, introduza um pedaço de papel debaixo do nozzle e ajuste a altura da base de construção. A altura da base de construção está correta quando o papel fica ligeiramente preso pelo nozzle."

#: plugins/UltimakerMachineActions/BedLevelMachineAction.qml:67
msgctxt "@action:button"
msgid "Start Build Plate Leveling"
msgstr "Iniciar Nivelamento da base de construção"

#: plugins/UltimakerMachineActions/BedLevelMachineAction.qml:79
msgctxt "@action:button"
msgid "Move to Next Position"
msgstr "Avançar para Posição Seguinte"

#: plugins/UltimakerMachineActions/UMOUpgradeSelection.py:21
msgctxt "@action"
msgid "Select upgrades"
msgstr "Selecionar atualizações"

#: plugins/UltimakerMachineActions/UMOUpgradeSelectionMachineAction.qml:30
msgctxt "@label"
msgid "Please select any upgrades made to this UltiMaker Original"
msgstr "Selecione quaisquer atualizações realizadas a esta UltiMaker Original"

#: plugins/UltimakerMachineActions/UMOUpgradeSelectionMachineAction.qml:39
msgctxt "@label"
msgid "Heated Build Plate (official kit or self-built)"
msgstr "Base de Construção Aquecida (kit oficial ou de construção própria)"

#: plugins/UltimakerMachineActions/plugin.json
msgctxt "description"
msgid "Provides machine actions for Ultimaker machines (such as bed leveling wizard, selecting upgrades, etc.)."
msgstr "Disponibiliza funções especificas para as máquinas UltiMaker (tais como, o assistente de nivelamento da base, seleção de atualizações, etc.)."

#: plugins/UltimakerMachineActions/plugin.json
msgctxt "name"
msgid "UltiMaker machine actions"
msgstr "Funções para impressoras Ultimaker"

#: plugins/VersionUpgrade/VersionUpgrade21to22/plugin.json
msgctxt "description"
msgid "Upgrades configurations from Cura 2.1 to Cura 2.2."
msgstr "Atualiza as configurações do Cura 2.1 para o Cura 2.2."

#: plugins/VersionUpgrade/VersionUpgrade21to22/plugin.json
msgctxt "name"
msgid "Version Upgrade 2.1 to 2.2"
msgstr "Atualização da versão 2.1 para 2.2"

#: plugins/VersionUpgrade/VersionUpgrade22to24/plugin.json
msgctxt "description"
msgid "Upgrades configurations from Cura 2.2 to Cura 2.4."
msgstr "Atualiza as configurações do Cura 2.2 para o Cura 2.4."

#: plugins/VersionUpgrade/VersionUpgrade22to24/plugin.json
msgctxt "name"
msgid "Version Upgrade 2.2 to 2.4"
msgstr "Atualização da versão 2.2 para 2.4"

#: plugins/VersionUpgrade/VersionUpgrade25to26/plugin.json
msgctxt "description"
msgid "Upgrades configurations from Cura 2.5 to Cura 2.6."
msgstr "Atualiza as configurações do Cura 2.5 para o Cura 2.6."

#: plugins/VersionUpgrade/VersionUpgrade25to26/plugin.json
msgctxt "name"
msgid "Version Upgrade 2.5 to 2.6"
msgstr "Atualização da versão 2.5 para 2.6"

#: plugins/VersionUpgrade/VersionUpgrade26to27/plugin.json
msgctxt "description"
msgid "Upgrades configurations from Cura 2.6 to Cura 2.7."
msgstr "Atualiza as configurações do Cura 2.6 para o Cura 2.7."

#: plugins/VersionUpgrade/VersionUpgrade26to27/plugin.json
msgctxt "name"
msgid "Version Upgrade 2.6 to 2.7"
msgstr "Atualização da versão 2.6 para 2.7"

#: plugins/VersionUpgrade/VersionUpgrade27to30/plugin.json
msgctxt "description"
msgid "Upgrades configurations from Cura 2.7 to Cura 3.0."
msgstr "Atualiza as configurações do Cura 2.7 para o Cura 3.0."

#: plugins/VersionUpgrade/VersionUpgrade27to30/plugin.json
msgctxt "name"
msgid "Version Upgrade 2.7 to 3.0"
msgstr "Atualização da versão 2.7 para 3.0"

#: plugins/VersionUpgrade/VersionUpgrade30to31/plugin.json
msgctxt "description"
msgid "Upgrades configurations from Cura 3.0 to Cura 3.1."
msgstr "Atualiza as configurações do Cura 3.0 para o Cura 3.1."

#: plugins/VersionUpgrade/VersionUpgrade30to31/plugin.json
msgctxt "name"
msgid "Version Upgrade 3.0 to 3.1"
msgstr "Atualização da versão 3.0 para 3.1"

#: plugins/VersionUpgrade/VersionUpgrade32to33/plugin.json
msgctxt "description"
msgid "Upgrades configurations from Cura 3.2 to Cura 3.3."
msgstr "Atualiza as configurações do Cura 3.2 para o Cura 3.3."

#: plugins/VersionUpgrade/VersionUpgrade32to33/plugin.json
msgctxt "name"
msgid "Version Upgrade 3.2 to 3.3"
msgstr "Atualização da versão 3.2 para 3.3"

#: plugins/VersionUpgrade/VersionUpgrade33to34/plugin.json
msgctxt "description"
msgid "Upgrades configurations from Cura 3.3 to Cura 3.4."
msgstr "Atualiza as configurações do Cura 3.3 para o Cura 3.4."

#: plugins/VersionUpgrade/VersionUpgrade33to34/plugin.json
msgctxt "name"
msgid "Version Upgrade 3.3 to 3.4"
msgstr "Atualização da versão 3.3 para 3.4"

#: plugins/VersionUpgrade/VersionUpgrade34to35/plugin.json
msgctxt "description"
msgid "Upgrades configurations from Cura 3.4 to Cura 3.5."
msgstr "Atualiza as configurações do Cura 3.4 para o Cura 3.5."

#: plugins/VersionUpgrade/VersionUpgrade34to35/plugin.json
msgctxt "name"
msgid "Version Upgrade 3.4 to 3.5"
msgstr "Atualização da versão 3.4 para 3.5"

#: plugins/VersionUpgrade/VersionUpgrade35to40/plugin.json
msgctxt "description"
msgid "Upgrades configurations from Cura 3.5 to Cura 4.0."
msgstr "Atualiza as configurações do Cura 3.5 para o Cura 4.0."

#: plugins/VersionUpgrade/VersionUpgrade35to40/plugin.json
msgctxt "name"
msgid "Version Upgrade 3.5 to 4.0"
msgstr "Atualização da versão 3.5 para 4.0"

#: plugins/VersionUpgrade/VersionUpgrade40to41/plugin.json
msgctxt "description"
msgid "Upgrades configurations from Cura 4.0 to Cura 4.1."
msgstr "Atualiza as configurações do Cura 4.0 para o Cura 4.1."

#: plugins/VersionUpgrade/VersionUpgrade40to41/plugin.json
msgctxt "name"
msgid "Version Upgrade 4.0 to 4.1"
msgstr "Atualização da versão 4.0 para 4.1"

#: plugins/VersionUpgrade/VersionUpgrade411to412/plugin.json
msgctxt "description"
msgid "Upgrades configurations from Cura 4.11 to Cura 4.12."
msgstr "Atualiza as configurações do Cura 4.11 para o Cura 4.12."

#: plugins/VersionUpgrade/VersionUpgrade411to412/plugin.json
msgctxt "name"
msgid "Version Upgrade 4.11 to 4.12"
msgstr "Atualização da versão 4.11 para a versão 4.12"

#: plugins/VersionUpgrade/VersionUpgrade413to50/plugin.json
msgctxt "description"
msgid "Upgrades configurations from Cura 4.13 to Cura 5.0."
msgstr "Atualiza as configurações do Cura 4.13 para o Cura 5.0."

#: plugins/VersionUpgrade/VersionUpgrade413to50/plugin.json
msgctxt "name"
msgid "Version Upgrade 4.13 to 5.0"
msgstr "Atualização do Cura versão 4.13 para 5.0"

#: plugins/VersionUpgrade/VersionUpgrade41to42/plugin.json
msgctxt "description"
msgid "Upgrades configurations from Cura 4.1 to Cura 4.2."
msgstr "Atualiza as configurações do Cura 4.1 para o Cura 4.2."

#: plugins/VersionUpgrade/VersionUpgrade41to42/plugin.json
msgctxt "name"
msgid "Version Upgrade 4.1 to 4.2"
msgstr "Atualização da versão 4.1 para 4.2"

#: plugins/VersionUpgrade/VersionUpgrade42to43/plugin.json
msgctxt "description"
msgid "Upgrades configurations from Cura 4.2 to Cura 4.3."
msgstr "Atualiza as configurações do Cura 4.2 para o Cura 4.3."

#: plugins/VersionUpgrade/VersionUpgrade42to43/plugin.json
msgctxt "name"
msgid "Version Upgrade 4.2 to 4.3"
msgstr "Atualização da versão 4.2 para 4.3"

#: plugins/VersionUpgrade/VersionUpgrade43to44/plugin.json
msgctxt "description"
msgid "Upgrades configurations from Cura 4.3 to Cura 4.4."
msgstr "Configurações de atualizações do Cura 4.3 para o Cura 4.4."

#: plugins/VersionUpgrade/VersionUpgrade43to44/plugin.json
msgctxt "name"
msgid "Version Upgrade 4.3 to 4.4"
msgstr "Atualização da versão 4.3 para 4.4"

#: plugins/VersionUpgrade/VersionUpgrade44to45/plugin.json
msgctxt "description"
msgid "Upgrades configurations from Cura 4.4 to Cura 4.5."
msgstr "Atualiza as configurações do Cura 4.4 para o Cura 4.5."

#: plugins/VersionUpgrade/VersionUpgrade44to45/plugin.json
msgctxt "name"
msgid "Version Upgrade 4.4 to 4.5"
msgstr "Atualização da versão 4.4 para a versão 4.5"

#: plugins/VersionUpgrade/VersionUpgrade45to46/plugin.json
msgctxt "description"
msgid "Upgrades configurations from Cura 4.5 to Cura 4.6."
msgstr "Atualiza as configurações do Cura 4.5 para o Cura 4.6."

#: plugins/VersionUpgrade/VersionUpgrade45to46/plugin.json
msgctxt "name"
msgid "Version Upgrade 4.5 to 4.6"
msgstr "Atualização da versão 4.5 para a versão 4.6"

#: plugins/VersionUpgrade/VersionUpgrade460to462/plugin.json
msgctxt "description"
msgid "Upgrades configurations from Cura 4.6.0 to Cura 4.6.2."
msgstr "Atualiza as configurações do Cura 4.6.0 para o Cura 4.6.2."

#: plugins/VersionUpgrade/VersionUpgrade460to462/plugin.json
msgctxt "name"
msgid "Version Upgrade 4.6.0 to 4.6.2"
msgstr "Atualização da versão 4.6.0 para a versão 4.6.2"

#: plugins/VersionUpgrade/VersionUpgrade462to47/plugin.json
msgctxt "description"
msgid "Upgrades configurations from Cura 4.6.2 to Cura 4.7."
msgstr "Atualiza as configurações do Cura 4.6.2 para o Cura 4.7."

#: plugins/VersionUpgrade/VersionUpgrade462to47/plugin.json
msgctxt "name"
msgid "Version Upgrade 4.6.2 to 4.7"
msgstr "Atualização da versão 4.6.2 para a versão 4.7"

#: plugins/VersionUpgrade/VersionUpgrade47to48/plugin.json
msgctxt "description"
msgid "Upgrades configurations from Cura 4.7 to Cura 4.8."
msgstr "Atualiza as configurações do Cura 4.7 para o Cura 4.8."

#: plugins/VersionUpgrade/VersionUpgrade47to48/plugin.json
msgctxt "name"
msgid "Version Upgrade 4.7 to 4.8"
msgstr "Atualização da versão 4.7 para 4.8"

#: plugins/VersionUpgrade/VersionUpgrade48to49/plugin.json
msgctxt "description"
msgid "Upgrades configurations from Cura 4.8 to Cura 4.9."
msgstr "Atualiza as configurações do Cura 4.8 para o Cura 4.9."

#: plugins/VersionUpgrade/VersionUpgrade48to49/plugin.json
msgctxt "name"
msgid "Version Upgrade 4.8 to 4.9"
msgstr "Atualização da versão 4.8 para 4.9"

#: plugins/VersionUpgrade/VersionUpgrade49to410/plugin.json
msgctxt "description"
msgid "Upgrades configurations from Cura 4.9 to Cura 4.10."
msgstr "Atualiza as configurações do Cura 4.9 para o Cura 4.10."

#: plugins/VersionUpgrade/VersionUpgrade49to410/plugin.json
msgctxt "name"
msgid "Version Upgrade 4.9 to 4.10"
msgstr "Atualização da versão 4.9 para 4.10"

#: plugins/VersionUpgrade/VersionUpgrade52to53/plugin.json
msgctxt "description"
msgid "Upgrades configurations from Cura 5.2 to Cura 5.3."
msgstr "Upgrades configurations from Cura 5.2 to Cura 5.3."

#: plugins/VersionUpgrade/VersionUpgrade52to53/plugin.json
msgctxt "name"
msgid "Version Upgrade 5.2 to 5.3"
msgstr "Atualização da versão 5.2 para 5.3"

#: plugins/X3DReader/__init__.py:13
msgctxt "@item:inlistbox"
msgid "X3D File"
msgstr "Ficheiro X3D"

#: plugins/X3DReader/plugin.json
msgctxt "description"
msgid "Provides support for reading X3D files."
msgstr "Fornece suporte para ler ficheiros X3D."

#: plugins/X3DReader/plugin.json
msgctxt "name"
msgid "X3D Reader"
msgstr "Leitor de X3D"

#: plugins/XRayView/__init__.py:12
msgctxt "@item:inlistbox"
msgid "X-Ray view"
msgstr "Vista Raio-X"

#: plugins/XRayView/plugin.json
msgctxt "description"
msgid "Provides the X-Ray view."
msgstr "Permite a visualização em Raio-X."

#: plugins/XRayView/plugin.json
msgctxt "name"
msgid "X-Ray View"
msgstr "Vista Raio-X"

#: plugins/XmlMaterialProfile/plugin.json
msgctxt "name"
msgid "Material Profiles"
msgstr "Perfis de Materiais"

#: plugins/XmlMaterialProfile/plugin.json
msgctxt "description"
msgid "Provides capabilities to read and write XML-based material profiles."
msgstr "Fornece capacidades para ler e gravar perfis de material com base em XML."

#: resources/qml/Account/AccountWidget.qml:24
msgctxt "@action:button"
msgid "Sign in"
msgstr "Iniciar sessão"

#: resources/qml/Account/GeneralOperations.qml:19
#: resources/qml/WelcomePages/CloudContent.qml:64
msgctxt "@label"
msgid "Sign in to the UltiMaker platform"
msgstr "Inicie a sessão na plataforma UltiMaker"

#: resources/qml/Account/GeneralOperations.qml:39
msgctxt "@text"
msgid ""
"- Add material profiles and plug-ins from the Marketplace\n"
"- Back-up and sync your material profiles and plug-ins\n"
"- Share ideas and get help from 48,000+ users in the UltiMaker community"
msgstr ""
"- Adicione definições de materiais e plug-ins do Marketplace\n"
"- Efetue uma cópia de segurança e sincronize as definições de materiais e plug-ins\n"
"- Partilhe ideias e obtenha ajuda dos mais de 48.000 utilizadores da Comunidade Ultimaker"

#: resources/qml/Account/GeneralOperations.qml:58
msgctxt "@button"
msgid "Create a free UltiMaker account"
msgstr "Crie uma conta UltiMaker gratuita"

#: resources/qml/Account/SyncState.qml:35
msgctxt "@label"
msgid "Checking..."
msgstr "A verificar..."

#: resources/qml/Account/SyncState.qml:42
msgctxt "@label"
msgid "Account synced"
msgstr "Conta sincronizada"

#: resources/qml/Account/SyncState.qml:49
msgctxt "@label"
msgid "Something went wrong..."
msgstr "Ocorreu um problema..."

#: resources/qml/Account/SyncState.qml:102
msgctxt "@button"
msgid "Install pending updates"
msgstr "Instalar atualizações pendentes"

#: resources/qml/Account/SyncState.qml:123
msgctxt "@button"
msgid "Check for account updates"
msgstr "Verificar atualizações de conta"

#: resources/qml/Account/UserOperations.qml:78
msgctxt "@label The argument is a timestamp"
msgid "Last update: %1"
msgstr "Atualização mais recente: %1"

#: resources/qml/Account/UserOperations.qml:107
msgctxt "@button"
msgid "UltiMaker Account"
msgstr "Conta UltiMaker"

#: resources/qml/Account/UserOperations.qml:126
msgctxt "@button"
msgid "Sign Out"
msgstr "Terminar sessão"

#: resources/qml/ActionPanel/OutputProcessWidget.qml:59
msgctxt "@label"
msgid "No time estimation available"
msgstr "Nenhuma estimativa de tempo disponível"

#: resources/qml/ActionPanel/OutputProcessWidget.qml:77
msgctxt "@label"
msgid "No cost estimation available"
msgstr "Nenhuma estimativa de custos disponível"

#: resources/qml/ActionPanel/OutputProcessWidget.qml:127
msgctxt "@button"
msgid "Preview"
msgstr "Pré-visualizar"

#: resources/qml/ActionPanel/PrintJobInformation.qml:31
msgctxt "@label"
msgid "Time estimation"
msgstr "Estimativa de tempo"

#: resources/qml/ActionPanel/PrintJobInformation.qml:107
msgctxt "@label"
msgid "Material estimation"
msgstr "Estimativa de material"

#: resources/qml/ActionPanel/PrintJobInformation.qml:156
msgctxt "@label m for meter"
msgid "%1m"
msgstr "%1 m"

#: resources/qml/ActionPanel/PrintJobInformation.qml:157
msgctxt "@label g for grams"
msgid "%1g"
msgstr "%1 g"

#: resources/qml/ActionPanel/SliceProcessWidget.qml:54
msgctxt "@label:PrintjobStatus"
msgid "Slicing..."
msgstr "A Seccionar..."

#: resources/qml/ActionPanel/SliceProcessWidget.qml:78
msgctxt "@label:PrintjobStatus"
msgid "Unable to slice"
msgstr "Não é possível seccionar"

#: resources/qml/ActionPanel/SliceProcessWidget.qml:114
msgctxt "@button"
msgid "Processing"
msgstr "A processar"

#: resources/qml/ActionPanel/SliceProcessWidget.qml:114
msgctxt "@button"
msgid "Slice"
msgstr "Segmentação"

#: resources/qml/ActionPanel/SliceProcessWidget.qml:115
msgctxt "@label"
msgid "Start the slicing process"
msgstr "Iniciar o processo de segmentação"

#: resources/qml/ActionPanel/SliceProcessWidget.qml:132
msgctxt "@button"
msgid "Cancel"
msgstr "Cancelar"

#: resources/qml/Actions.qml:81
msgctxt "@action:inmenu"
msgid "Show Online Troubleshooting"
msgstr "Ver online o guia de resolução de problemas"

#: resources/qml/Actions.qml:88
msgctxt "@action:inmenu"
msgid "Toggle Full Screen"
msgstr "Alternar para ecrã inteiro"

#: resources/qml/Actions.qml:96
msgctxt "@action:inmenu"
msgid "Exit Full Screen"
msgstr "Sair do Ecrã Inteiro"

#: resources/qml/Actions.qml:103
msgctxt "@action:inmenu menubar:edit"
msgid "&Undo"
msgstr "&Desfazer"

#: resources/qml/Actions.qml:113
msgctxt "@action:inmenu menubar:edit"
msgid "&Redo"
msgstr "&Refazer"

#: resources/qml/Actions.qml:131
msgctxt "@action:inmenu menubar:file"
msgid "&Quit"
msgstr "&Sair"

#: resources/qml/Actions.qml:139
msgctxt "@action:inmenu menubar:view"
msgid "3D View"
msgstr "Vista 3D"

#: resources/qml/Actions.qml:146
msgctxt "@action:inmenu menubar:view"
msgid "Front View"
msgstr "Vista Frente"

#: resources/qml/Actions.qml:153
msgctxt "@action:inmenu menubar:view"
msgid "Top View"
msgstr "Vista Cima"

#: resources/qml/Actions.qml:160
msgctxt "@action:inmenu menubar:view"
msgid "Bottom View"
msgstr "Vista Inferior"

#: resources/qml/Actions.qml:167
msgctxt "@action:inmenu menubar:view"
msgid "Left Side View"
msgstr "Vista Lado Esquerdo"

#: resources/qml/Actions.qml:174
msgctxt "@action:inmenu menubar:view"
msgid "Right Side View"
msgstr "Vista Lado Direito"

#: resources/qml/Actions.qml:188
msgctxt "@action:inmenu"
msgid "Configure Cura..."
msgstr "Configurar Cura..."

#: resources/qml/Actions.qml:197
msgctxt "@action:inmenu menubar:printer"
msgid "&Add Printer..."
msgstr "&Adicionar Impressora..."

#: resources/qml/Actions.qml:203
msgctxt "@action:inmenu menubar:printer"
msgid "Manage Pr&inters..."
msgstr "Gerir Im&pressoras..."

#: resources/qml/Actions.qml:210
msgctxt "@action:inmenu"
msgid "Manage Materials..."
msgstr "Gerir Materiais..."

#: resources/qml/Actions.qml:218
msgctxt "@action:inmenu Marketplace is a brand name of UltiMaker's, so don't translate."
msgid "Add more materials from Marketplace"
msgstr "Adicionar mais materiais disponíveis no Marketplace"

#: resources/qml/Actions.qml:225
msgctxt "@action:inmenu menubar:profile"
msgid "&Update profile with current settings/overrides"
msgstr "&Atualizar perfil com as definições/substituições atuais"

#: resources/qml/Actions.qml:233
msgctxt "@action:inmenu menubar:profile"
msgid "&Discard current changes"
msgstr "&Descartar alterações atuais"

#: resources/qml/Actions.qml:245
msgctxt "@action:inmenu menubar:profile"
msgid "&Create profile from current settings/overrides..."
msgstr "&Criar perfil a partir das definições/substituições atuais..."

#: resources/qml/Actions.qml:251
msgctxt "@action:inmenu menubar:profile"
msgid "Manage Profiles..."
msgstr "Gerir Perfis..."

#: resources/qml/Actions.qml:259
msgctxt "@action:inmenu menubar:help"
msgid "Show Online &Documentation"
msgstr "Mostrar &documentação online"

#: resources/qml/Actions.qml:267
msgctxt "@action:inmenu menubar:help"
msgid "Report a &Bug"
msgstr "Reportar um &erro"

#: resources/qml/Actions.qml:275
msgctxt "@action:inmenu menubar:help"
msgid "What's New"
msgstr "Novidades"

#: resources/qml/Actions.qml:289
msgctxt "@action:inmenu menubar:help"
msgid "About..."
msgstr "Sobre..."

#: resources/qml/Actions.qml:296
msgctxt "@action:inmenu menubar:edit"
msgid "Delete Selected"
msgstr "Apagar seleção"

#: resources/qml/Actions.qml:306
msgctxt "@action:inmenu menubar:edit"
msgid "Center Selected"
msgstr "Centrar seleção"

#: resources/qml/Actions.qml:315
msgctxt "@action:inmenu menubar:edit"
msgid "Multiply Selected"
msgstr "Multiplicar seleção"

#: resources/qml/Actions.qml:324
msgctxt "@action:inmenu"
msgid "Delete Model"
msgstr "Apagar Modelo"

#: resources/qml/Actions.qml:332
msgctxt "@action:inmenu"
msgid "Ce&nter Model on Platform"
msgstr "Ce&ntrar Modelo na Base"

#: resources/qml/Actions.qml:338
msgctxt "@action:inmenu menubar:edit"
msgid "&Group Models"
msgstr "&Agrupar Modelos"

#: resources/qml/Actions.qml:358
msgctxt "@action:inmenu menubar:edit"
msgid "Ungroup Models"
msgstr "Desagrupar Modelos"

#: resources/qml/Actions.qml:368
msgctxt "@action:inmenu menubar:edit"
msgid "&Merge Models"
msgstr "&Combinar Modelos"

#: resources/qml/Actions.qml:378
msgctxt "@action:inmenu"
msgid "&Multiply Model..."
msgstr "&Multiplicar Modelo..."

#: resources/qml/Actions.qml:385
msgctxt "@action:inmenu menubar:edit"
msgid "Select All Models"
msgstr "Selecionar todos os modelos"

#: resources/qml/Actions.qml:395
msgctxt "@action:inmenu menubar:edit"
msgid "Clear Build Plate"
msgstr "Limpar base de construção"

#: resources/qml/Actions.qml:405
msgctxt "@action:inmenu menubar:file"
msgid "Reload All Models"
msgstr "Recarregar todos os modelos"

#: resources/qml/Actions.qml:414
msgctxt "@action:inmenu menubar:edit"
msgid "Arrange All Models"
msgstr "Dispor todos os modelos"

#: resources/qml/Actions.qml:422
msgctxt "@action:inmenu menubar:edit"
msgid "Arrange Selection"
msgstr "Dispor seleção"

#: resources/qml/Actions.qml:429
msgctxt "@action:inmenu menubar:edit"
msgid "Reset All Model Positions"
msgstr "Repor todas as posições de modelos"

#: resources/qml/Actions.qml:436
msgctxt "@action:inmenu menubar:edit"
msgid "Reset All Model Transformations"
msgstr "Repor Todas as Transformações do Modelo"

#: resources/qml/Actions.qml:445
msgctxt "@action:inmenu menubar:file"
msgid "&Open File(s)..."
msgstr "&Abrir Ficheiro(s)..."

#: resources/qml/Actions.qml:455
msgctxt "@action:inmenu menubar:file"
msgid "&New Project..."
msgstr "&Novo Projeto..."

#: resources/qml/Actions.qml:462
msgctxt "@action:inmenu menubar:help"
msgid "Show Configuration Folder"
msgstr "Mostrar pasta de configuração"

#: resources/qml/Actions.qml:469 resources/qml/Settings/SettingView.qml:476
msgctxt "@action:menu"
msgid "Configure setting visibility..."
msgstr "Configurar visibilidade das definições..."

#: resources/qml/ApplicationSwitcher/ApplicationSwitcherPopup.qml:32
msgctxt "@label:button"
msgid "My printers"
msgstr "As minhas impressoras"

#: resources/qml/ApplicationSwitcher/ApplicationSwitcherPopup.qml:34
msgctxt "@tooltip:button"
msgid "Monitor printers in Ultimaker Digital Factory."
msgstr "Monitorize as impressoras no Ultimaker Digital Factory."

#: resources/qml/ApplicationSwitcher/ApplicationSwitcherPopup.qml:41
msgctxt "@tooltip:button"
msgid "Create print projects in Digital Library."
msgstr "Crie projetos de impressão na Digital Library."

#: resources/qml/ApplicationSwitcher/ApplicationSwitcherPopup.qml:46
msgctxt "@label:button"
msgid "Print jobs"
msgstr "Trabalhos em Impressão"

#: resources/qml/ApplicationSwitcher/ApplicationSwitcherPopup.qml:48
msgctxt "@tooltip:button"
msgid "Monitor print jobs and reprint from your print history."
msgstr "Monitorize os trabalhos de impressão e volte a imprimir a partir do histórico de impressão."

#: resources/qml/ApplicationSwitcher/ApplicationSwitcherPopup.qml:55
msgctxt "@tooltip:button"
msgid "Extend UltiMaker Cura with plugins and material profiles."
msgstr "Tire mais partido do UltiMaker Cura com plug-ins e perfis de materiais."

#: resources/qml/ApplicationSwitcher/ApplicationSwitcherPopup.qml:62
msgctxt "@tooltip:button"
msgid "Become a 3D printing expert with UltiMaker e-learning."
msgstr "Torne-se um perito em impressão 3D com os cursos de e-learning da UltiMaker."

#: resources/qml/ApplicationSwitcher/ApplicationSwitcherPopup.qml:67
msgctxt "@label:button"
msgid "UltiMaker support"
msgstr "Suporte da UltiMaker"

#: resources/qml/ApplicationSwitcher/ApplicationSwitcherPopup.qml:69
msgctxt "@tooltip:button"
msgid "Learn how to get started with UltiMaker Cura."
msgstr "Saiba como começar a utilizar o UltiMaker Cura."

#: resources/qml/ApplicationSwitcher/ApplicationSwitcherPopup.qml:74
msgctxt "@label:button"
msgid "Ask a question"
msgstr "Faça uma pergunta"

#: resources/qml/ApplicationSwitcher/ApplicationSwitcherPopup.qml:76
msgctxt "@tooltip:button"
msgid "Consult the UltiMaker Community."
msgstr "Consulte a Comunidade UltiMaker."

#: resources/qml/ApplicationSwitcher/ApplicationSwitcherPopup.qml:81
msgctxt "@label:button"
msgid "Report a bug"
msgstr "Reportar um erro"

#: resources/qml/ApplicationSwitcher/ApplicationSwitcherPopup.qml:83
msgctxt "@tooltip:button"
msgid "Let developers know that something is going wrong."
msgstr "Informe os programadores quando houver algum problema."

#: resources/qml/ApplicationSwitcher/ApplicationSwitcherPopup.qml:90
msgctxt "@tooltip:button"
msgid "Visit the UltiMaker website."
msgstr "Visite o site da UltiMaker."

#: resources/qml/ColorDialog.qml:110
msgctxt "@label"
msgid "Hex"
msgstr "Hex"

#: resources/qml/Cura.qml:256
msgctxt "@label"
msgid "This package will be installed after restarting."
msgstr "Este pacote será instalado após reiniciar."

#: resources/qml/Cura.qml:467 resources/qml/Preferences/GeneralPage.qml:14
msgctxt "@title:tab"
msgid "General"
msgstr "Geral"

#: resources/qml/Cura.qml:470
msgctxt "@title:tab"
msgid "Settings"
msgstr "Definições"

#: resources/qml/Cura.qml:472 resources/qml/Preferences/MachinesPage.qml:17
msgctxt "@title:tab"
msgid "Printers"
msgstr "Impressoras"

#: resources/qml/Cura.qml:474
#: resources/qml/Preferences/Materials/MaterialsPage.qml:70
msgctxt "@title:tab"
msgid "Materials"
msgstr "Materiais"

#: resources/qml/Cura.qml:476 resources/qml/Preferences/ProfilesPage.qml:57
msgctxt "@title:tab"
msgid "Profiles"
msgstr "Perfis"

#: resources/qml/Cura.qml:581
msgctxt "@title:window %1 is the application name"
msgid "Closing %1"
msgstr "A fechar %1"

#: resources/qml/Cura.qml:582 resources/qml/Cura.qml:591
msgctxt "@label %1 is the application name"
msgid "Are you sure you want to exit %1?"
msgstr "Tem a certeza de que pretende sair de %1?"

#: resources/qml/Cura.qml:629
#: resources/qml/Dialogs/OpenFilesIncludingProjectsDialog.qml:16
msgctxt "@title:window"
msgid "Open file(s)"
msgstr "Abrir ficheiro(s)"

#: resources/qml/Cura.qml:734
msgctxt "@window:title"
msgid "Install Package"
msgstr "Instalar Pacote"

#: resources/qml/Cura.qml:741
msgctxt "@title:window"
msgid "Open File(s)"
msgstr "Abrir ficheiro(s)"

#: resources/qml/Cura.qml:743
msgctxt "@text:window"
msgid "We have found one or more G-Code files within the files you have selected. You can only open one G-Code file at a time. If you want to open a G-Code file, please just select only one."
msgstr "Encontrámos um ou mais ficheiros G-code nos ficheiros selecionados. Só é possível abrir um ficheiro G-code de cada vez. Se pretender abrir um ficheiro G-code, selecione apenas um."

#: resources/qml/Cura.qml:828
msgctxt "@title:window"
msgid "Add Printer"
msgstr "Adicionar Impressora"

#: resources/qml/Cura.qml:836
msgctxt "@title:window"
msgid "What's New"
msgstr "Novidades"

#: resources/qml/Cura.qml:890
msgctxt "@title:window"
msgid "Save Custom Profile"
msgstr ""

#: resources/qml/Cura.qml:891
msgctxt "@textfield:placeholder"
msgid "New Custom Profile"
msgstr ""

#: resources/qml/Cura.qml:892
msgctxt "@info"
msgid "Custom profile name:"
msgstr ""

#: resources/qml/Cura.qml:909
msgctxt "@label %i will be replaced with a profile name"
msgid "<b>Only user changed settings will be saved in the custom profile.</b><br/>For materials that support it, the new custom profile will inherit properties from <b>%1</b>."
msgstr "<b>Só as definições alteradas pelo utilizador é que serão guardadas no perfil personalizado.</b><br/>Para materiais que oferecem suporte, o novo perfil personalizado herdará propriedades de <b>%1</b>."

#: resources/qml/Cura.qml:917
msgctxt "@action:button"
msgid "Learn more about Cura print profiles"
msgstr "Saiba mais sobre os perfis de impressão Cura"

#: resources/qml/Cura.qml:926
msgctxt "@button"
msgid "Save new profile"
msgstr ""

#: resources/qml/Dialogs/AboutDialog.qml:15
msgctxt "@title:window The argument is the application name."
msgid "About %1"
msgstr "Acerca de %1"

#: resources/qml/Dialogs/AboutDialog.qml:59
msgctxt "@label"
msgid "version: %1"
msgstr "versão: %1"

#: resources/qml/Dialogs/AboutDialog.qml:74
msgctxt "@label"
msgid "End-to-end solution for fused filament 3D printing."
msgstr "A Solução completa para a impressão 3D por filamento fundido."

#: resources/qml/Dialogs/AboutDialog.qml:87
msgctxt "@info:credit"
msgid ""
"Cura is developed by UltiMaker in cooperation with the community.\n"
"Cura proudly uses the following open source projects:"
msgstr ""
"O Cura foi desenvolvido pela UltiMaker B.V. em colaboração com a comunidade.\n"
"O Cura tem o prazer de utilizar os seguintes projetos open source:"

#: resources/qml/Dialogs/AboutDialog.qml:138
msgctxt "@label Description for application component"
msgid "Graphical user interface"
msgstr "Interface gráfica do utilizador"

#: resources/qml/Dialogs/AboutDialog.qml:139
msgctxt "@label Description for application component"
msgid "Application framework"
msgstr "Framework da aplicação"

#: resources/qml/Dialogs/AboutDialog.qml:140
msgctxt "@label Description for application component"
msgid "G-code generator"
msgstr "Gerador de G-code"

#: resources/qml/Dialogs/AboutDialog.qml:141
msgctxt "@label Description for application component"
msgid "Interprocess communication library"
msgstr "Biblioteca de comunicação interprocessual"

#: resources/qml/Dialogs/AboutDialog.qml:142
msgctxt "@label Description for application component"
msgid "Python bindings for libnest2d"
msgstr "Ligações Python para libnest2d"

#: resources/qml/Dialogs/AboutDialog.qml:143
msgctxt "@label Description for application component"
msgid "Polygon packing library, developed by Prusa Research"
msgstr "Biblioteca de embalagens de polígonos, desenvolvida pela Prusa Research"

#: resources/qml/Dialogs/AboutDialog.qml:144
msgctxt "@label Description for application component"
msgid "Support library for handling 3MF files"
msgstr "Biblioteca de apoio para processamento de ficheiros 3MF"

#: resources/qml/Dialogs/AboutDialog.qml:145
msgctxt "@label Description for application component"
msgid "Support library for file metadata and streaming"
msgstr "Biblioteca de apoio para transmissões de fluxo e metadados de ficheiros"

#: resources/qml/Dialogs/AboutDialog.qml:148
msgctxt "@label Description for application dependency"
msgid "Programming language"
msgstr "Linguagem de programação"

#: resources/qml/Dialogs/AboutDialog.qml:149
msgctxt "@label Description for application dependency"
msgid "GUI framework"
msgstr "GUI framework"

#: resources/qml/Dialogs/AboutDialog.qml:150
msgctxt "@label Description for application dependency"
msgid "GUI framework bindings"
msgstr "Ligações de estrutura da GUI"

#: resources/qml/Dialogs/AboutDialog.qml:151
msgctxt "@label Description for application dependency"
msgid "C/C++ Binding library"
msgstr "Biblioteca de ligações C/C++"

#: resources/qml/Dialogs/AboutDialog.qml:152
msgctxt "@label Description for application dependency"
msgid "Data interchange format"
msgstr "Formato de intercâmbio de dados"

#: resources/qml/Dialogs/AboutDialog.qml:153
msgctxt "@label"
msgid "Font"
msgstr "Tipo de letra"

#: resources/qml/Dialogs/AboutDialog.qml:156
msgctxt "@label Description for application dependency"
msgid "Polygon clipping library"
msgstr "Biblioteca de recortes de polígonos"

#: resources/qml/Dialogs/AboutDialog.qml:157
msgctxt "@label Description for application dependency"
msgid "JSON parser"
msgstr "JSON parser"

#: resources/qml/Dialogs/AboutDialog.qml:158
msgctxt "@label Description for application dependency"
msgid "Utility functions, including an image loader"
msgstr "Funções utilitárias, incluindo um carregador de imagens"

#: resources/qml/Dialogs/AboutDialog.qml:159
msgctxt "@label Description for application dependency"
msgid "Utility library, including Voronoi generation"
msgstr "Biblioteca de utilidades, incluindo a geração em Voronoi"

#: resources/qml/Dialogs/AboutDialog.qml:162
#: resources/qml/Dialogs/AboutDialog.qml:163
msgctxt "@label Description for application dependency"
msgid "Root Certificates for validating SSL trustworthiness"
msgstr "Certificados de raiz para validar a credibilidade SSL"

#: resources/qml/Dialogs/AboutDialog.qml:164
msgctxt "@label Description for application dependency"
msgid "Compatibility between Python 2 and 3"
msgstr "Compatibilidade entre Python 2 e 3"

#: resources/qml/Dialogs/AboutDialog.qml:165
msgctxt "@label Description for application dependency"
msgid "Support library for system keyring access"
msgstr "Biblioteca de apoio para acesso às chaves de sistema"

#: resources/qml/Dialogs/AboutDialog.qml:166
msgctxt "@label Description for application dependency"
msgid "Support library for faster math"
msgstr "Biblioteca de apoio para cálculos mais rápidos"

#: resources/qml/Dialogs/AboutDialog.qml:167
msgctxt "@label Description for application dependency"
msgid "Support library for handling STL files"
msgstr "Biblioteca de apoio para processamento de ficheiros STL"

#: resources/qml/Dialogs/AboutDialog.qml:168
msgctxt "@label Description for application dependency"
msgid "Python bindings for Clipper"
msgstr "Ligações Python para Clipper"

#: resources/qml/Dialogs/AboutDialog.qml:169
msgctxt "@label Description for application dependency"
msgid "Serial communication library"
msgstr "Biblioteca de comunicação em série"

#: resources/qml/Dialogs/AboutDialog.qml:170
msgctxt "@label Description for application dependency"
msgid "Support library for scientific computing"
msgstr "Biblioteca de apoio para computação científica"

#: resources/qml/Dialogs/AboutDialog.qml:171
msgctxt "@Label Description for application dependency"
msgid "Python Error tracking library"
msgstr "Biblioteca de registo de Erros Python"

#: resources/qml/Dialogs/AboutDialog.qml:172
msgctxt "@label Description for application dependency"
msgid "Support library for handling triangular meshes"
msgstr "Biblioteca de apoio para processamento de malhas triangulares"

#: resources/qml/Dialogs/AboutDialog.qml:173
msgctxt "@label Description for application dependency"
msgid "ZeroConf discovery library"
msgstr "Biblioteca de deteção ZeroConf"

#: resources/qml/Dialogs/AboutDialog.qml:176
msgctxt "@label Description for development tool"
msgid "Universal build system configuration"
msgstr "Configuração de sistema de construção universal"

#: resources/qml/Dialogs/AboutDialog.qml:177
msgctxt "@label Description for development tool"
msgid "Dependency and package manager"
msgstr "Dependência e gestor de pacotes"

#: resources/qml/Dialogs/AboutDialog.qml:178
msgctxt "@label Description for development tool"
msgid "Packaging Python-applications"
msgstr "A empacotar aplicativos Python"

#: resources/qml/Dialogs/AboutDialog.qml:179
msgctxt "@label Description for development tool"
msgid "Linux cross-distribution application deployment"
msgstr "Implementação da aplicação de distribuição cruzada Linux"

#: resources/qml/Dialogs/AboutDialog.qml:180
msgctxt "@label Description for development tool"
msgid "Generating Windows installers"
msgstr "A gerar instaladores Windows"

#: resources/qml/Dialogs/AskOpenAsProjectOrModelsDialog.qml:17
msgctxt "@title:window"
msgid "Open project file"
msgstr "Abrir ficheiro de projeto"

#: resources/qml/Dialogs/AskOpenAsProjectOrModelsDialog.qml:84
msgctxt "@text:window"
msgid "This is a Cura project file. Would you like to open it as a project or import the models from it?"
msgstr "Este ficheiro é um Projeto do Cura. Pretende abrir como Projeto ou só importar os modelos 3D incluídos no Projeto?"

#: resources/qml/Dialogs/AskOpenAsProjectOrModelsDialog.qml:91
msgctxt "@text:window"
msgid "Remember my choice"
msgstr "Memorizar a minha escolha"

#: resources/qml/Dialogs/AskOpenAsProjectOrModelsDialog.qml:105
msgctxt "@action:button"
msgid "Open as project"
msgstr "Abrir como projeto"

#: resources/qml/Dialogs/AskOpenAsProjectOrModelsDialog.qml:110
msgctxt "@action:button"
msgid "Import models"
msgstr "Importar modelos"

#: resources/qml/Dialogs/ChoosePrinterDialog.qml:17
msgctxt "@title:window"
msgid "Select Printer"
msgstr "Selecionar impressora"

#: resources/qml/Dialogs/ChoosePrinterDialog.qml:54
msgctxt "@title:label"
msgid "Compatible Printers"
msgstr "Impressoras compatíveis"

#: resources/qml/Dialogs/ChoosePrinterDialog.qml:110
msgctxt "@description"
msgid "No compatible printers, that are currently online, where found."
msgstr "Nenhuma impressora compatível, que esteja online no momento, foi encontrada."

#: resources/qml/Dialogs/DiscardOrKeepProfileChangesDialog.qml:13
msgctxt "@title:window"
msgid "Discard or Keep changes"
msgstr "Descartar ou Manter as alterações"

#: resources/qml/Dialogs/DiscardOrKeepProfileChangesDialog.qml:64
msgctxt "@text:window, %1 is a profile name"
msgid "You have customized some profile settings. Would you like to Keep these changed settings after switching profiles? Alternatively, you can discard the changes to load the defaults from '%1'."
msgstr ""
"Alterou algumas definições do perfil.\n"
"Pretende manter estas alterações depois de trocar de perfis?\n"
"Como alternativa, pode descartar as alterações para carregar as predefinições a partir de '%1'."

#: resources/qml/Dialogs/DiscardOrKeepProfileChangesDialog.qml:90
msgctxt "@title:column"
msgid "Profile settings"
msgstr "Definições do perfil"

#: resources/qml/Dialogs/DiscardOrKeepProfileChangesDialog.qml:92
msgctxt "@title:column"
msgid "Current changes"
msgstr "Alterações atuais"

#: resources/qml/Dialogs/DiscardOrKeepProfileChangesDialog.qml:123
#: resources/qml/Preferences/GeneralPage.qml:820
msgctxt "@option:discardOrKeep"
msgid "Always ask me this"
msgstr "Perguntar sempre isto"

#: resources/qml/Dialogs/DiscardOrKeepProfileChangesDialog.qml:124
msgctxt "@option:discardOrKeep"
msgid "Discard and never ask again"
msgstr "Descartar e não perguntar novamente"

#: resources/qml/Dialogs/DiscardOrKeepProfileChangesDialog.qml:125
msgctxt "@option:discardOrKeep"
msgid "Keep and never ask again"
msgstr "Manter e não perguntar novamente"

#: resources/qml/Dialogs/DiscardOrKeepProfileChangesDialog.qml:157
msgctxt "@action:button"
msgid "Discard changes"
msgstr "Descartar alterações"

#: resources/qml/Dialogs/DiscardOrKeepProfileChangesDialog.qml:164
msgctxt "@action:button"
msgid "Keep changes"
msgstr "Manter alterações"

#: resources/qml/Dialogs/DiscardOrKeepProfileChangesDialog.qml:171
msgctxt "@action:button"
msgid "Save as new custom profile"
msgstr ""

#: resources/qml/Dialogs/DiscardOrKeepProfileChangesDialog.qml:178
msgctxt "@action:button"
msgid "Save changes"
msgstr ""

#: resources/qml/Dialogs/OpenFilesIncludingProjectsDialog.qml:47
msgctxt "@text:window"
msgid "We have found one or more project file(s) within the files you have selected. You can open only one project file at a time. We suggest to only import models from those files. Would you like to proceed?"
msgstr "Encontrámos um ou mais projetos do Cura nos ficheiros selecionados. Só é possível abrir um Projeto do Cura, de cada vez. Sugerimos importar apenas os modelos 3D desses Projetos do Cura. Deseja continuar?"

#: resources/qml/Dialogs/OpenFilesIncludingProjectsDialog.qml:64
msgctxt "@action:button"
msgid "Import all as models"
msgstr "Importar tudo como modelos 3D"

#: resources/qml/Dialogs/RenameDialog.qml:23
msgctxt "@title:window"
msgid "Rename"
msgstr "Mudar o nome"

#: resources/qml/Dialogs/RenameDialog.qml:24
msgctxt "@info"
msgid "Please provide a new name."
msgstr "Por favor, indique um novo nome."

#: resources/qml/Dialogs/WorkspaceSummaryDialog.qml:14
msgctxt "@title:window"
msgid "Save Project"
msgstr "Guardar projeto"

#: resources/qml/Dialogs/WorkspaceSummaryDialog.qml:177
msgctxt "@action:label"
msgid "Extruder %1"
msgstr "Extrusor %1"

#: resources/qml/Dialogs/WorkspaceSummaryDialog.qml:193
msgctxt "@action:label"
msgid "%1 & material"
msgstr "%1 & material"

#: resources/qml/Dialogs/WorkspaceSummaryDialog.qml:195
msgctxt "@action:label"
msgid "Material"
msgstr "Material"

#: resources/qml/Dialogs/WorkspaceSummaryDialog.qml:284
msgctxt "@action:label"
msgid "Don't show project summary on save again"
msgstr "Não mostrar novamente o resumo do projeto ao guardar"

#: resources/qml/Dialogs/WorkspaceSummaryDialog.qml:298
msgctxt "@action:button"
msgid "Save"
msgstr "Guardar"

#: resources/qml/JobSpecs.qml:93
msgctxt "@text Print job name"
msgid "Untitled"
msgstr "Sem título"

#: resources/qml/MainWindow/ApplicationMenu.qml:63
#: resources/qml/Menus/SettingsMenu.qml:13
msgctxt "@title:menu menubar:toplevel"
msgid "&Settings"
msgstr "&Definições"

#: resources/qml/MainWindow/ApplicationMenu.qml:87
msgctxt "@title:window"
msgid "New project"
msgstr "Novo projeto"

#: resources/qml/MainWindow/ApplicationMenu.qml:88
msgctxt "@info:question"
msgid "Are you sure you want to start a new project? This will clear the build plate and any unsaved settings."
msgstr "Tem a certeza de que deseja iniciar um novo projeto? Isto irá apagar tudo na base de construção assim como quaisquer definições que não tenham sido guardadas."

#: resources/qml/MainWindow/MainWindowHeader.qml:135
msgctxt "@action:button"
msgid "Marketplace"
msgstr "Mercado"

#: resources/qml/Menus/ConfigurationMenu/AutoConfiguration.qml:18
msgctxt "@header"
msgid "Configurations"
msgstr "Configurações"

#: resources/qml/Menus/ConfigurationMenu/ConfigurationItem.qml:137
msgctxt "@label"
msgid "This configuration is not available because %1 is not recognized. Please visit %2 to download the correct material profile."
msgstr "Esta configuração não está disponível porque não foi possível reconhecer %1. Visite %2 para transferir o perfil de material correto."

#: resources/qml/Menus/ConfigurationMenu/ConfigurationItem.qml:138
msgctxt "@label"
msgid "Marketplace"
msgstr "Mercado"

#: resources/qml/Menus/ConfigurationMenu/ConfigurationListView.qml:52
msgctxt "@label"
msgid "Loading available configurations from the printer..."
msgstr "A carregar as configurações disponíveis da impressora..."

#: resources/qml/Menus/ConfigurationMenu/ConfigurationListView.qml:53
msgctxt "@label"
msgid "The configurations are not available because the printer is disconnected."
msgstr "As configurações não estão disponíveis porque a impressora está desligada."

#: resources/qml/Menus/ConfigurationMenu/ConfigurationMenu.qml:106
msgctxt "@tooltip"
msgid "The configuration of this extruder is not allowed, and prohibits slicing."
msgstr "A configuração deste extrusor não é permitida o que impede o seccionamento."

#: resources/qml/Menus/ConfigurationMenu/ConfigurationMenu.qml:110
msgctxt "@tooltip"
msgid "There are no profiles matching the configuration of this extruder."
msgstr "Não existem perfis que correspondam à configuração deste extrusor."

#: resources/qml/Menus/ConfigurationMenu/ConfigurationMenu.qml:250
msgctxt "@label"
msgid "Select configuration"
msgstr "Selecionar configuração"

#: resources/qml/Menus/ConfigurationMenu/ConfigurationMenu.qml:358
msgctxt "@label"
msgid "Configurations"
msgstr "Configurações"

#: resources/qml/Menus/ConfigurationMenu/CustomConfiguration.qml:27
msgctxt "@header"
msgid "Custom"
msgstr "Personalizado"

#: resources/qml/Menus/ConfigurationMenu/CustomConfiguration.qml:173
msgctxt "@label"
msgid "Enabled"
msgstr "Ativado"

#: resources/qml/Menus/ConfigurationMenu/CustomConfiguration.qml:222
msgctxt "@label"
msgid "Material"
msgstr "Material"

#: resources/qml/Menus/ConfigurationMenu/CustomConfiguration.qml:348
msgctxt "@label"
msgid "Use glue for better adhesion with this material combination."
msgstr "Utilizar cola para melhor aderência com esta combinação de materiais."

#: resources/qml/Menus/ContextMenu.qml:29
msgctxt "@label"
msgid "Print Selected Model With:"
msgid_plural "Print Selected Models With:"
msgstr[0] "Imprimir Modelo Selecionado Com:"
msgstr[1] "Imprimir modelos selecionados com:"

#: resources/qml/Menus/ContextMenu.qml:92
msgctxt "@title:window"
msgid "Multiply Selected Model"
msgid_plural "Multiply Selected Models"
msgstr[0] "Multiplicar Modelo Selecionado"
msgstr[1] "Multiplicar modelos selecionados"

#: resources/qml/Menus/ContextMenu.qml:123
msgctxt "@label"
msgid "Number of Copies"
msgstr "Número de Cópias"

#: resources/qml/Menus/EditMenu.qml:12
msgctxt "@title:menu menubar:toplevel"
msgid "&Edit"
msgstr "&Editar"

#: resources/qml/Menus/ExtensionMenu.qml:13
msgctxt "@title:menu menubar:toplevel"
msgid "E&xtensions"
msgstr "E&xtensões"

#: resources/qml/Menus/FileMenu.qml:13
msgctxt "@title:menu menubar:toplevel"
msgid "&File"
msgstr "&Ficheiro"

#: resources/qml/Menus/FileMenu.qml:45
msgctxt "@title:menu menubar:file"
msgid "&Save Project..."
msgstr "&Guardar projeto..."

#: resources/qml/Menus/FileMenu.qml:78
msgctxt "@title:menu menubar:file"
msgid "&Export..."
msgstr "&Exportar..."

#: resources/qml/Menus/FileMenu.qml:89
msgctxt "@action:inmenu menubar:file"
msgid "Export Selection..."
msgstr "Exportar seleção..."

#: resources/qml/Menus/HelpMenu.qml:14
msgctxt "@title:menu menubar:toplevel"
msgid "&Help"
msgstr "&Ajuda"

#: resources/qml/Menus/MaterialMenu.qml:13
msgctxt "@label:category menu label"
msgid "Material"
msgstr "Material"

#: resources/qml/Menus/MaterialMenu.qml:53
msgctxt "@label:category menu label"
msgid "Favorites"
msgstr "Favoritos"

#: resources/qml/Menus/MaterialMenu.qml:78
msgctxt "@label:category menu label"
msgid "Generic"
msgstr "Genérico"

#: resources/qml/Menus/OpenFilesMenu.qml:15
msgctxt "@title:menu menubar:file"
msgid "Open File(s)..."
msgstr "Abrir ficheiro(s)..."

#: resources/qml/Menus/PreferencesMenu.qml:21
msgctxt "@title:menu menubar:toplevel"
msgid "P&references"
msgstr "P&referências"

#: resources/qml/Menus/PrinterMenu.qml:13
msgctxt "@title:menu menubar:settings"
msgid "&Printer"
msgstr "&Impressora"

#: resources/qml/Menus/PrinterMenu.qml:17
msgctxt "@label:category menu label"
msgid "Network enabled printers"
msgstr "Impressoras em rede"

#: resources/qml/Menus/PrinterMenu.qml:50
msgctxt "@label:category menu label"
msgid "Local printers"
msgstr "Impressoras locais"

#: resources/qml/Menus/RecentFilesMenu.qml:15
msgctxt "@title:menu menubar:file"
msgid "Open &Recent"
msgstr "Abrir &Recente"

#: resources/qml/Menus/SaveProjectMenu.qml:15
msgctxt "@title:menu menubar:file"
msgid "Save Project..."
msgstr "Guardar projeto..."

#: resources/qml/Menus/SettingVisibilityPresetsMenu.qml:16
msgctxt "@action:inmenu"
msgid "Visible Settings"
msgstr "Definições Visíveis"

#: resources/qml/Menus/SettingVisibilityPresetsMenu.qml:42
msgctxt "@action:inmenu"
msgid "Collapse All Categories"
msgstr "Fechar todas as categorias"

#: resources/qml/Menus/SettingVisibilityPresetsMenu.qml:51
msgctxt "@action:inmenu"
msgid "Manage Setting Visibility..."
msgstr "Gerir Visibilidade das Definições..."

#: resources/qml/Menus/SettingsMenu.qml:34
msgctxt "@title:menu"
msgid "&Material"
msgstr "&Material"

#: resources/qml/Menus/SettingsMenu.qml:49
msgctxt "@action:inmenu"
msgid "Set as Active Extruder"
msgstr "Definir como Extrusor Ativo"

#: resources/qml/Menus/SettingsMenu.qml:55
msgctxt "@action:inmenu"
msgid "Enable Extruder"
msgstr "Ativar Extrusor"

#: resources/qml/Menus/SettingsMenu.qml:63
msgctxt "@action:inmenu"
msgid "Disable Extruder"
msgstr "Desativar Extrusor"

#: resources/qml/Menus/ViewMenu.qml:13
msgctxt "@title:menu menubar:toplevel"
msgid "&View"
msgstr "&Visualizar"

#: resources/qml/Menus/ViewMenu.qml:17
msgctxt "@action:inmenu menubar:view"
msgid "&Camera position"
msgstr "&Posição da câmara"

#: resources/qml/Menus/ViewMenu.qml:30
msgctxt "@action:inmenu menubar:view"
msgid "Camera view"
msgstr "Vista da câmara"

#: resources/qml/Menus/ViewMenu.qml:48
msgctxt "@action:inmenu menubar:view"
msgid "Perspective"
msgstr "Perspetiva"

#: resources/qml/Menus/ViewMenu.qml:59
msgctxt "@action:inmenu menubar:view"
msgid "Orthographic"
msgstr "Ortográfica"

#: resources/qml/MonitorButton.qml:115
msgctxt "@label:MonitorStatus"
msgid "Not connected to a printer"
msgstr "Sem ligação a uma impressora"

#: resources/qml/MonitorButton.qml:119
msgctxt "@label:MonitorStatus"
msgid "Printer does not accept commands"
msgstr "A impressora não aceita comandos"

#: resources/qml/MonitorButton.qml:129
msgctxt "@label:MonitorStatus"
msgid "In maintenance. Please check the printer"
msgstr "Em manutenção. Verifique a impressora"

#: resources/qml/MonitorButton.qml:140
msgctxt "@label:MonitorStatus"
msgid "Lost connection with the printer"
msgstr "Perdeu-se a ligação com a impressora"

#: resources/qml/MonitorButton.qml:142
msgctxt "@label:MonitorStatus"
msgid "Printing..."
msgstr "A imprimir..."

#: resources/qml/MonitorButton.qml:145
msgctxt "@label:MonitorStatus"
msgid "Paused"
msgstr "Em pausa"

#: resources/qml/MonitorButton.qml:148
msgctxt "@label:MonitorStatus"
msgid "Preparing..."
msgstr "A preparar..."

#: resources/qml/MonitorButton.qml:150
msgctxt "@label:MonitorStatus"
msgid "Please remove the print"
msgstr "Remova a impressão"

#: resources/qml/MonitorButton.qml:318
msgctxt "@label"
msgid "Abort Print"
msgstr "Cancelar impressão"

#: resources/qml/MonitorButton.qml:327
msgctxt "@label"
msgid "Are you sure you want to abort the print?"
msgstr "Tem a certeza de que deseja cancelar a impressão?"

#: resources/qml/ObjectItemButton.qml:109
msgctxt "@label"
msgid "Is printed as support."
msgstr "É imprimido como suporte."

#: resources/qml/ObjectItemButton.qml:112
msgctxt "@label"
msgid "Other models overlapping with this model are modified."
msgstr "Foram modificados outros modelos sobrepostos com este modelo."

#: resources/qml/ObjectItemButton.qml:115
msgctxt "@label"
msgid "Infill overlapping with this model is modified."
msgstr "Foi modificada a sobreposição de enchimento com este modelo."

#: resources/qml/ObjectItemButton.qml:118
msgctxt "@label"
msgid "Overlaps with this model are not supported."
msgstr "Não são suportadas sobreposições com este modelo."

#: resources/qml/ObjectItemButton.qml:125
msgctxt "@label %1 is the number of settings it overrides."
msgid "Overrides %1 setting."
msgid_plural "Overrides %1 settings."
msgstr[0] "Substitui %1 definição."
msgstr[1] "Substitui %1 definições."

#: resources/qml/ObjectSelector.qml:59
msgctxt "@label"
msgid "Object list"
msgstr "Lista de objetos"

#: resources/qml/Preferences/GeneralPage.qml:134
#: resources/qml/Preferences/SettingVisibilityPage.qml:24
msgctxt "@action:button"
msgid "Defaults"
msgstr "Predefinições"

#: resources/qml/Preferences/GeneralPage.qml:172
msgctxt "@label"
msgid "Interface"
msgstr "Interface"

#: resources/qml/Preferences/GeneralPage.qml:215
msgctxt "@heading"
msgid "-- incomplete --"
msgstr "-- incompleto --"

#: resources/qml/Preferences/GeneralPage.qml:261
msgctxt "@label"
msgid "Currency:"
msgstr "Moeda:"

#: resources/qml/Preferences/GeneralPage.qml:277
msgctxt "@label: Please keep the asterix, it's to indicate that a restart is needed."
msgid "Theme*:"
msgstr "Tema*:"

#: resources/qml/Preferences/GeneralPage.qml:323
msgctxt "@info:tooltip"
msgid "Slice automatically when changing settings."
msgstr "Seccionar automaticamente ao alterar as definições."

#: resources/qml/Preferences/GeneralPage.qml:331
msgctxt "@option:check"
msgid "Slice automatically"
msgstr "Seccionar automaticamente"

#: resources/qml/Preferences/GeneralPage.qml:340
msgctxt "@info:tooltip"
msgid "Show an icon and notifications in the system notification area."
msgstr "Mostre um ícone e notificações na área de notificação do sistema."

#: resources/qml/Preferences/GeneralPage.qml:348
msgctxt "@option:check"
msgid "Add icon to system tray *"
msgstr "Adicione o ícone à bandeja do sistema *"

#: resources/qml/Preferences/GeneralPage.qml:357
msgctxt "@label"
msgid "*You will need to restart the application for these changes to have effect."
msgstr "*Terá de reiniciar a aplicação para ativar estas alterações."

#: resources/qml/Preferences/GeneralPage.qml:373
msgctxt "@label"
msgid "Viewport behavior"
msgstr "Comportamento da janela"

#: resources/qml/Preferences/GeneralPage.qml:381
msgctxt "@info:tooltip"
msgid "Highlight unsupported areas of the model in red. Without support these areas will not print properly."
msgstr "Realçar, a vermelho, as áreas do modelo sem apoio. Sem suporte, estas áreas podem não ser impressas correctamente."

#: resources/qml/Preferences/GeneralPage.qml:390
msgctxt "@option:check"
msgid "Display overhang"
msgstr "Mostrar Saliências (Overhangs)"

#: resources/qml/Preferences/GeneralPage.qml:400
msgctxt "@info:tooltip"
msgid "Highlight missing or extraneous surfaces of the model using warning signs. The toolpaths will often be missing parts of the intended geometry."
msgstr "Destaque as superfícies extra ou em falta do modelo utilizando sinais de aviso. As trajetórias de ferramentas irão falhar muitas vezes partes da geometria pretendida."

#: resources/qml/Preferences/GeneralPage.qml:409
msgctxt "@option:check"
msgid "Display model errors"
msgstr "Apresentar erros de modelo"

#: resources/qml/Preferences/GeneralPage.qml:417
msgctxt "@info:tooltip"
msgid "Moves the camera so the model is in the center of the view when a model is selected"
msgstr "Move a câmara de forma que o modelo fique no centro da visualização quando é selecionado um modelo"

#: resources/qml/Preferences/GeneralPage.qml:422
msgctxt "@action:button"
msgid "Center camera when item is selected"
msgstr "Centrar câmara ao selecionar item"

#: resources/qml/Preferences/GeneralPage.qml:432
msgctxt "@info:tooltip"
msgid "Should the default zoom behavior of cura be inverted?"
msgstr "O comportamento de zoom predefinido do Cura deve ser invertido?"

#: resources/qml/Preferences/GeneralPage.qml:437
msgctxt "@action:button"
msgid "Invert the direction of camera zoom."
msgstr "Inverta a direção do zoom da câmera."

#: resources/qml/Preferences/GeneralPage.qml:453
msgctxt "@info:tooltip"
msgid "Should zooming move in the direction of the mouse?"
msgstr "O zoom deve deslocar-se na direção do rato?"

#: resources/qml/Preferences/GeneralPage.qml:453
msgctxt "@info:tooltip"
msgid "Zooming towards the mouse is not supported in the orthographic perspective."
msgstr "Fazer zoom em direção ao rato não é suportado na perspetiva ortográfica."

#: resources/qml/Preferences/GeneralPage.qml:458
msgctxt "@action:button"
msgid "Zoom toward mouse direction"
msgstr "Fazer Zoom na direção do rato"

#: resources/qml/Preferences/GeneralPage.qml:484
msgctxt "@info:tooltip"
msgid "Should models on the platform be moved so that they no longer intersect?"
msgstr "Os modelos, na plataforma, devem ser movidos para que não se intersectem?"

#: resources/qml/Preferences/GeneralPage.qml:489
msgctxt "@option:check"
msgid "Ensure models are kept apart"
msgstr "Garantir que os modelos não se interceptam"

#: resources/qml/Preferences/GeneralPage.qml:498
msgctxt "@info:tooltip"
msgid "Should models on the platform be moved down to touch the build plate?"
msgstr "Pousar os modelos na base de construção?"

#: resources/qml/Preferences/GeneralPage.qml:503
msgctxt "@option:check"
msgid "Automatically drop models to the build plate"
msgstr "Pousar automaticamente os modelos na base de construção"

#: resources/qml/Preferences/GeneralPage.qml:515
msgctxt "@info:tooltip"
msgid "Show caution message in g-code reader."
msgstr "Mostrar mensagem de aviso no leitor de g-code."

#: resources/qml/Preferences/GeneralPage.qml:524
msgctxt "@option:check"
msgid "Caution message in g-code reader"
msgstr "Mensagem de aviso no leitor de g-code"

#: resources/qml/Preferences/GeneralPage.qml:532
msgctxt "@info:tooltip"
msgid "Should layer be forced into compatibility mode?"
msgstr "A vista por camada deve ser forçada a utilizar o modo de compatibilidade?"

#: resources/qml/Preferences/GeneralPage.qml:537
msgctxt "@option:check"
msgid "Force layer view compatibility mode (restart required)"
msgstr "Forçar o modo de compatibilidade na visualização por camada (é necessário reiniciar)"

#: resources/qml/Preferences/GeneralPage.qml:547
msgctxt "@info:tooltip"
msgid "Should Cura open at the location it was closed?"
msgstr "O Cura deve abrir na localização onde foi fechado?"

#: resources/qml/Preferences/GeneralPage.qml:552
msgctxt "@option:check"
msgid "Restore window position on start"
msgstr "Restaurar posição da janela ao iniciar"

#: resources/qml/Preferences/GeneralPage.qml:562
msgctxt "@info:tooltip"
msgid "What type of camera rendering should be used?"
msgstr "Que tipo de composição de câmara deve ser utilizado?"

#: resources/qml/Preferences/GeneralPage.qml:569
msgctxt "@window:text"
msgid "Camera rendering:"
msgstr "Composição de câmara:"

#: resources/qml/Preferences/GeneralPage.qml:576
msgid "Perspective"
msgstr "Perspetiva"

#: resources/qml/Preferences/GeneralPage.qml:577
msgid "Orthographic"
msgstr "Ortográfica"

#: resources/qml/Preferences/GeneralPage.qml:617
msgctxt "@label"
msgid "Opening and saving files"
msgstr "Abrir e guardar ficheiros"

#: resources/qml/Preferences/GeneralPage.qml:624
msgctxt "@info:tooltip"
msgid "Should opening files from the desktop or external applications open in the same instance of Cura?"
msgstr "Pretende que os ficheiros abertos a partir do ambiente de trabalho ou de aplicações externas sejam executados na mesma instância do Cura?"

#: resources/qml/Preferences/GeneralPage.qml:629
msgctxt "@option:check"
msgid "Use a single instance of Cura"
msgstr "Utilizar uma única instância do Cura"

#: resources/qml/Preferences/GeneralPage.qml:640
msgctxt "@info:tooltip"
msgid "Should the build plate be cleared before loading a new model in the single instance of Cura?"
msgstr "Limpar a base de construção antes de carregar um novo modelo na instância única do Cura?"

#: resources/qml/Preferences/GeneralPage.qml:646
msgctxt "@option:check"
msgid "Clear buildplate before loading model into the single instance"
msgstr "Limpar base de construção antes de carregar o modelo na instância única"

#: resources/qml/Preferences/GeneralPage.qml:656
msgctxt "@info:tooltip"
msgid "Should models be scaled to the build volume if they are too large?"
msgstr "Os modelos devem ser redimensionados até ao volume de construção se forem demasiado grandes?"

#: resources/qml/Preferences/GeneralPage.qml:661
msgctxt "@option:check"
msgid "Scale large models"
msgstr "Redimensionar modelos demasiado grandes"

#: resources/qml/Preferences/GeneralPage.qml:671
msgctxt "@info:tooltip"
msgid "An model may appear extremely small if its unit is for example in meters rather than millimeters. Should these models be scaled up?"
msgstr "Um modelo pode parecer extremamente pequeno se, por exemplo, este tiver sido criado em metros e não em milímetros. Estes modelos devem ser redimensionados?"

#: resources/qml/Preferences/GeneralPage.qml:676
msgctxt "@option:check"
msgid "Scale extremely small models"
msgstr "Redimensionar modelos extremamente pequenos"

#: resources/qml/Preferences/GeneralPage.qml:686
msgctxt "@info:tooltip"
msgid "Should models be selected after they are loaded?"
msgstr "Selecionar os modelos depois de abertos?"

#: resources/qml/Preferences/GeneralPage.qml:691
msgctxt "@option:check"
msgid "Select models when loaded"
msgstr "Selecionar os modelos depois de abertos"

#: resources/qml/Preferences/GeneralPage.qml:701
msgctxt "@info:tooltip"
msgid "Should a prefix based on the printer name be added to the print job name automatically?"
msgstr "Deve um prefixo com base no nome da impressora ser adicionado ao nome do trabalho de impressão automaticamente?"

#: resources/qml/Preferences/GeneralPage.qml:706
msgctxt "@option:check"
msgid "Add machine prefix to job name"
msgstr "Adicionar prefixo da máquina ao nome do trabalho"

#: resources/qml/Preferences/GeneralPage.qml:716
msgctxt "@info:tooltip"
msgid "Should a summary be shown when saving a project file?"
msgstr "Deve ser apresentado um resumo ao guardar um ficheiro de projeto?"

#: resources/qml/Preferences/GeneralPage.qml:720
msgctxt "@option:check"
msgid "Show summary dialog when saving project"
msgstr "Mostrar caixa de diálogo de resumo ao guardar projeto"

#: resources/qml/Preferences/GeneralPage.qml:730
msgctxt "@info:tooltip"
msgid "Default behavior when opening a project file"
msgstr "Comportamento predefinido ao abrir um ficheiro de projeto"

#: resources/qml/Preferences/GeneralPage.qml:738
msgctxt "@window:text"
msgid "Default behavior when opening a project file: "
msgstr "Comportamento predefinido ao abrir um ficheiro de projeto: "

#: resources/qml/Preferences/GeneralPage.qml:753
msgctxt "@option:openProject"
msgid "Always ask me this"
msgstr "Perguntar sempre isto"

#: resources/qml/Preferences/GeneralPage.qml:754
msgctxt "@option:openProject"
msgid "Always open as a project"
msgstr "Abrir sempre como projeto"

#: resources/qml/Preferences/GeneralPage.qml:755
msgctxt "@option:openProject"
msgid "Always import models"
msgstr "Importar sempre modelos"

#: resources/qml/Preferences/GeneralPage.qml:792
msgctxt "@info:tooltip"
msgid "When you have made changes to a profile and switched to a different one, a dialog will be shown asking whether you want to keep your modifications or not, or you can choose a default behaviour and never show that dialog again."
msgstr "Quando tiver realizado alterações a um perfil e mudado para outro, será apresentada uma caixa de diálogo a perguntar se pretende manter as alterações. Caso contrário, pode escolher um comportamento predefinido, sendo que a caixa de diálogo nunca mais é apresentada."

#: resources/qml/Preferences/GeneralPage.qml:801
#: resources/qml/PrintSetupSelector/Recommended/RecommendedPrintSetup.qml:46
msgctxt "@label"
msgid "Profiles"
msgstr "Perfis"

#: resources/qml/Preferences/GeneralPage.qml:806
msgctxt "@window:text"
msgid "Default behavior for changed setting values when switching to a different profile: "
msgstr "Comportamento predefinido para valores de definição alterados ao mudar para um perfil diferente: "

#: resources/qml/Preferences/GeneralPage.qml:821
msgctxt "@option:discardOrKeep"
msgid "Always discard changed settings"
msgstr "Descartar sempre definições alteradas"

#: resources/qml/Preferences/GeneralPage.qml:822
msgctxt "@option:discardOrKeep"
msgid "Always transfer changed settings to new profile"
msgstr "Transferir sempre definições alteradas para o novo perfil"

#: resources/qml/Preferences/GeneralPage.qml:856
msgctxt "@label"
msgid "Privacy"
msgstr "Privacidade"

#: resources/qml/Preferences/GeneralPage.qml:862
msgctxt "@info:tooltip"
msgid "Should anonymous data about your print be sent to UltiMaker? Note, no models, IP addresses or other personally identifiable information is sent or stored."
msgstr "Podem alguns dados anónimos sobre a impressão ser enviados para a Ultimaker? Não são enviadas, nem armazenadas, quaisquer informações pessoais, incluindo modelos, endereços IP ou outro tipo de identificação pessoal."

#: resources/qml/Preferences/GeneralPage.qml:867
msgctxt "@option:check"
msgid "Send (anonymous) print information"
msgstr "Enviar dados (anónimos) sobre a impressão"

#: resources/qml/Preferences/GeneralPage.qml:897
msgctxt "@label"
msgid "Updates"
msgstr "Atualizações"

#: resources/qml/Preferences/GeneralPage.qml:904
msgctxt "@info:tooltip"
msgid "Should Cura check for updates when the program is started?"
msgstr "O Cura deve procurar atualizações quando o programa é iniciado?"

#: resources/qml/Preferences/GeneralPage.qml:909
msgctxt "@option:check"
msgid "Check for updates on start"
msgstr "Procurar atualizações ao iniciar"

#: resources/qml/Preferences/GeneralPage.qml:925
msgctxt "@info:tooltip"
msgid "When checking for updates, only check for stable releases."
msgstr "Quando se verificar se existem atualizações, verificar apenas a existência de versões estáveis."

#: resources/qml/Preferences/GeneralPage.qml:931
msgctxt "@option:radio"
msgid "Stable releases only"
msgstr "Apenas versões estáveis"

#: resources/qml/Preferences/GeneralPage.qml:941
msgctxt "@info:tooltip"
msgid "When checking for updates, check for both stable and for beta releases."
msgstr "Quando se verificar se existem atualizações, verificar tanto a existência de versões estáveis como de versões beta."

#: resources/qml/Preferences/GeneralPage.qml:947
msgctxt "@option:radio"
msgid "Stable and Beta releases"
msgstr "Versões estáveis e beta"

#: resources/qml/Preferences/GeneralPage.qml:957
msgctxt "@info:tooltip"
msgid "Should an automatic check for new plugins be done every time Cura is started? It is highly recommended that you do not disable this!"
msgstr "Fazer uma verificação automática de novos plug-ins sempre que o Cura for iniciado? Recomenda-se vivamente que não desative esta opção!"

#: resources/qml/Preferences/GeneralPage.qml:962
msgctxt "@option:check"
msgid "Get notifications for plugin updates"
msgstr "Receber notificações para atualizações de plug-ins"

#: resources/qml/Preferences/MachinesPage.qml:50
msgctxt "@action:button"
msgid "Add New"
msgstr "Adicionar novo"

#: resources/qml/Preferences/MachinesPage.qml:147
#: resources/qml/Preferences/Materials/MaterialsPage.qml:160
#: resources/qml/Preferences/ProfilesPage.qml:294
msgctxt "@action:button"
msgid "Activate"
msgstr "Ativar"

#: resources/qml/Preferences/MachinesPage.qml:159
#: resources/qml/Preferences/ProfilesPage.qml:331
msgctxt "@action:button"
msgid "Rename"
msgstr "Mudar Nome"

#: resources/qml/Preferences/Materials/MaterialsPage.qml:72
msgctxt "@label"
msgid "Materials compatible with active printer:"
msgstr "Materiais compatíveis com a impressora ativa:"

#: resources/qml/Preferences/Materials/MaterialsPage.qml:78
#: resources/qml/Preferences/ProfilesPage.qml:94
msgctxt "@action:button"
msgid "Create new"
msgstr "Criar novo"

#: resources/qml/Preferences/Materials/MaterialsPage.qml:90
#: resources/qml/Preferences/ProfilesPage.qml:88
msgctxt "@action:button"
msgid "Import"
msgstr "Importar"

#: resources/qml/Preferences/Materials/MaterialsPage.qml:101
msgctxt "@action:button"
msgid "Sync with Printers"
msgstr "Sincronizar com Impressoras"

#: resources/qml/Preferences/Materials/MaterialsPage.qml:174
#: resources/qml/Preferences/ProfilesPage.qml:311
msgctxt "@action:button"
msgid "Duplicate"
msgstr "Duplicar"

#: resources/qml/Preferences/Materials/MaterialsPage.qml:198
#: resources/qml/Preferences/ProfilesPage.qml:342
msgctxt "@action:button"
msgid "Export"
msgstr "Exportar"

#: resources/qml/Preferences/Materials/MaterialsPage.qml:212
#: resources/qml/Preferences/ProfilesPage.qml:392
msgctxt "@title:window"
msgid "Confirm Remove"
msgstr "Confirmar Remoção"

#: resources/qml/Preferences/Materials/MaterialsPage.qml:215
#: resources/qml/Preferences/ProfilesPage.qml:393
msgctxt "@label (%1 is object name)"
msgid "Are you sure you wish to remove %1? This cannot be undone!"
msgstr "Tem a certeza de que deseja remover o perfil %1? Não é possível desfazer esta ação!"

#: resources/qml/Preferences/Materials/MaterialsPage.qml:228
#: resources/qml/Preferences/Materials/MaterialsPage.qml:238
msgctxt "@title:window"
msgid "Import Material"
msgstr "Importar material"

#: resources/qml/Preferences/Materials/MaterialsPage.qml:242
msgctxt "@info:status Don't translate the XML tag <filename>!"
msgid "Successfully imported material <filename>%1</filename>"
msgstr "Material <filename>%1</filename> importado com êxito"

#: resources/qml/Preferences/Materials/MaterialsPage.qml:245
msgctxt "@info:status Don't translate the XML tags <filename> or <message>!"
msgid "Could not import material <filename>%1</filename>: <message>%2</message>"
msgstr "Não foi possível importar o material <filename>%1</filename>: <message>%2</message>"

#: resources/qml/Preferences/Materials/MaterialsPage.qml:256
#: resources/qml/Preferences/Materials/MaterialsPage.qml:267
msgctxt "@title:window"
msgid "Export Material"
msgstr "Exportar Material"

#: resources/qml/Preferences/Materials/MaterialsPage.qml:272
msgctxt "@info:status Don't translate the XML tags <filename> and <message>!"
msgid "Failed to export material to <filename>%1</filename>: <message>%2</message>"
msgstr "Falha ao exportar material para <filename>%1</filename>: <message>%2</message>"

#: resources/qml/Preferences/Materials/MaterialsPage.qml:275
msgctxt "@info:status Don't translate the XML tag <filename>!"
msgid "Successfully exported material to <filename>%1</filename>"
msgstr "Material exportado com êxito para <filename>%1</filename>"

#: resources/qml/Preferences/Materials/MaterialsSyncDialog.qml:18
msgctxt "@title:window"
msgid "Sync materials with printers"
msgstr "Sincronizar materiais com impressoras"

#: resources/qml/Preferences/Materials/MaterialsSyncDialog.qml:49
msgctxt "@title:header"
msgid "Sync materials with printers"
msgstr "Sincronizar materiais com impressoras"

#: resources/qml/Preferences/Materials/MaterialsSyncDialog.qml:55
msgctxt "@text"
msgid "Following a few simple steps, you will be able to synchronize all your material profiles with your printers."
msgstr "Com alguns passos simples poderá sincronizar todos os seus perfis de materiais com as suas impressoras."

#: resources/qml/Preferences/Materials/MaterialsSyncDialog.qml:77
msgctxt "@button"
msgid "Why do I need to sync material profiles?"
msgstr "Por que motivo tenho de sincronizar os perfis de materiais?"

#: resources/qml/Preferences/Materials/MaterialsSyncDialog.qml:86
msgctxt "@button"
msgid "Start"
msgstr "Começar"

#: resources/qml/Preferences/Materials/MaterialsSyncDialog.qml:144
msgctxt "@title:header"
msgid "Sign in"
msgstr "Iniciar sessão"

#: resources/qml/Preferences/Materials/MaterialsSyncDialog.qml:150
msgctxt "@text"
msgid "To automatically sync the material profiles with all your printers connected to Digital Factory you need to be signed in in Cura."
msgstr "Para sincronizar automaticamente os perfis de materiais com todas as impressoras ligadas à Digital Factory, tem de ter uma sessão iniciada no Cura."

#: resources/qml/Preferences/Materials/MaterialsSyncDialog.qml:174
#: resources/qml/Preferences/Materials/MaterialsSyncDialog.qml:462
#: resources/qml/Preferences/Materials/MaterialsSyncDialog.qml:602
msgctxt "@button"
msgid "Sync materials with USB"
msgstr "Sincronizar materiais através de USB"

#: resources/qml/Preferences/Materials/MaterialsSyncDialog.qml:207
msgctxt "@title:header"
msgid "The following printers will receive the new material profiles:"
msgstr "As seguintes impressoras vão receber os novos perfis de materiais:"

#: resources/qml/Preferences/Materials/MaterialsSyncDialog.qml:214
msgctxt "@title:header"
msgid "Something went wrong when sending the materials to the printers."
msgstr "Ocorreu um problema ao enviar os materiais para as impressoras."

#: resources/qml/Preferences/Materials/MaterialsSyncDialog.qml:221
msgctxt "@title:header"
msgid "Material profiles successfully synced with the following printers:"
msgstr "Perfis de materiais foram sincronizados com êxito com as seguintes impressoras:"

#: resources/qml/Preferences/Materials/MaterialsSyncDialog.qml:258
#: resources/qml/Preferences/Materials/MaterialsSyncDialog.qml:445
msgctxt "@button"
msgid "Troubleshooting"
msgstr "Resolução de problemas"

#: resources/qml/Preferences/Materials/MaterialsSyncDialog.qml:422
msgctxt "@text Asking the user whether printers are missing in a list."
msgid "Printers missing?"
msgstr "Faltam impressoras?"

#: resources/qml/Preferences/Materials/MaterialsSyncDialog.qml:424
msgctxt "@text"
msgid "Make sure all your printers are turned ON and connected to Digital Factory."
msgstr "Certifique-se de que todas as impressoras estão ON e ligadas com a Digital Factory."

#: resources/qml/Preferences/Materials/MaterialsSyncDialog.qml:433
msgctxt "@button"
msgid "Refresh List"
msgstr "Atualizar lista"

#: resources/qml/Preferences/Materials/MaterialsSyncDialog.qml:473
msgctxt "@button"
msgid "Try again"
msgstr "Tente novamente"

#: resources/qml/Preferences/Materials/MaterialsSyncDialog.qml:477
#: resources/qml/Preferences/Materials/MaterialsSyncDialog.qml:712
msgctxt "@button"
msgid "Done"
msgstr "Concluído"

#: resources/qml/Preferences/Materials/MaterialsSyncDialog.qml:479
#: resources/qml/Preferences/Materials/MaterialsSyncDialog.qml:622
msgctxt "@button"
msgid "Sync"
msgstr "Sincronizar"

#: resources/qml/Preferences/Materials/MaterialsSyncDialog.qml:535
msgctxt "@button"
msgid "Syncing"
msgstr "A sincronizar"

#: resources/qml/Preferences/Materials/MaterialsSyncDialog.qml:553
msgctxt "@title:header"
msgid "No printers found"
msgstr "Não foi encontrada nenhuma impressora"

#: resources/qml/Preferences/Materials/MaterialsSyncDialog.qml:574
msgctxt "@text"
msgid "It seems like you don't have any compatible printers connected to Digital Factory. Make sure your printer is connected and it's running the latest firmware."
msgstr "Parece que não tem nenhuma impressora compatível ligada com a Digital Factory. Certifique-se de que a impressora está ligada e que tem o firmware mais recente instalado."

#: resources/qml/Preferences/Materials/MaterialsSyncDialog.qml:585
msgctxt "@button"
msgid "Learn how to connect your printer to Digital Factory"
msgstr "Saiba como ligar a sua impressora à Digital Factory"

#: resources/qml/Preferences/Materials/MaterialsSyncDialog.qml:613
msgctxt "@button"
msgid "Refresh"
msgstr "Atualizar"

#: resources/qml/Preferences/Materials/MaterialsSyncDialog.qml:642
msgctxt "@title:header"
msgid "Sync material profiles via USB"
msgstr "Sincronizar perfis de materiais via USB"

#: resources/qml/Preferences/Materials/MaterialsSyncDialog.qml:648
msgctxt "@text In the UI this is followed by a list of steps the user needs to take."
msgid "Follow the following steps to load the new material profiles to your printer."
msgstr "Siga os seguintes passos para instalar os novos perfis de materiais na sua impressora."

#: resources/qml/Preferences/Materials/MaterialsSyncDialog.qml:679
msgctxt "@text"
msgid "Click the export material archive button."
msgstr "Clique no botão para exportar o ficheiro de material."

#: resources/qml/Preferences/Materials/MaterialsSyncDialog.qml:680
msgctxt "@text"
msgid "Save the .umm file on a USB stick."
msgstr "Guarde o ficheiro .umm numa unidade USB."

#: resources/qml/Preferences/Materials/MaterialsSyncDialog.qml:681
msgctxt "@text"
msgid "Insert the USB stick into your printer and launch the procedure to load new material profiles."
msgstr "Insira a unidade USB na impressora e inicie o procedimento para carregar novos perfis de materiais."

#: resources/qml/Preferences/Materials/MaterialsSyncDialog.qml:689
msgctxt "@button"
msgid "How to load new material profiles to my printer"
msgstr "Como carregar novos perfis de materiais para a minha impressora"

#: resources/qml/Preferences/Materials/MaterialsSyncDialog.qml:703
#: resources/qml/WelcomePages/AddPrinterByIpContent.qml:299
msgctxt "@button"
msgid "Back"
msgstr "Anterior"

#: resources/qml/Preferences/Materials/MaterialsSyncDialog.qml:712
msgctxt "@button"
msgid "Export material archive"
msgstr "Exportar ficheiro de material"

#: resources/qml/Preferences/Materials/MaterialsSyncDialog.qml:747
msgctxt "@title:window"
msgid "Export All Materials"
msgstr "Exportar Todos os Materiais"

#: resources/qml/Preferences/Materials/MaterialsView.qml:121
msgctxt "@title:window"
msgid "Confirm Diameter Change"
msgstr "Confirmar Alteração de Diâmetro"

#: resources/qml/Preferences/Materials/MaterialsView.qml:122
msgctxt "@label (%1 is a number)"
msgid "The new filament diameter is set to %1 mm, which is not compatible with the current extruder. Do you wish to continue?"
msgstr "O novo diâmetro do filamento está definido como %1 mm, o que não é compatível com o extrusor actual. Pretende prosseguir?"

#: resources/qml/Preferences/Materials/MaterialsView.qml:152
msgctxt "@label"
msgid "Display Name"
msgstr "Nome"

#: resources/qml/Preferences/Materials/MaterialsView.qml:171
msgctxt "@label"
msgid "Brand"
msgstr "Marca"

#: resources/qml/Preferences/Materials/MaterialsView.qml:190
msgctxt "@label"
msgid "Material Type"
msgstr "Tipo de Material"

#: resources/qml/Preferences/Materials/MaterialsView.qml:210
msgctxt "@label"
msgid "Color"
msgstr "Cor"

#: resources/qml/Preferences/Materials/MaterialsView.qml:262
msgctxt "@title"
msgid "Material color picker"
msgstr "Selecionador de cores do material"

#: resources/qml/Preferences/Materials/MaterialsView.qml:275
msgctxt "@label"
msgid "Properties"
msgstr "Propriedades"

#: resources/qml/Preferences/Materials/MaterialsView.qml:286
msgctxt "@label"
msgid "Density"
msgstr "Densidade"

#: resources/qml/Preferences/Materials/MaterialsView.qml:319
msgctxt "@label"
msgid "Diameter"
msgstr "Diâmetro"

#: resources/qml/Preferences/Materials/MaterialsView.qml:369
msgctxt "@label"
msgid "Filament Cost"
msgstr "Custo do Filamento"

#: resources/qml/Preferences/Materials/MaterialsView.qml:401
msgctxt "@label"
msgid "Filament weight"
msgstr "Peso do Filamento"

#: resources/qml/Preferences/Materials/MaterialsView.qml:433
msgctxt "@label"
msgid "Filament length"
msgstr "Comprimento do filamento"

#: resources/qml/Preferences/Materials/MaterialsView.qml:451
msgctxt "@label"
msgid "Cost per Meter"
msgstr "Custo por Metro"

#: resources/qml/Preferences/Materials/MaterialsView.qml:465
msgctxt "@label"
msgid "This material is linked to %1 and shares some of its properties."
msgstr "Este material está associado a %1 e partilha algumas das suas propriedades."

#: resources/qml/Preferences/Materials/MaterialsView.qml:472
msgctxt "@label"
msgid "Unlink Material"
msgstr "Desassociar Material"

#: resources/qml/Preferences/Materials/MaterialsView.qml:485
msgctxt "@label"
msgid "Description"
msgstr "Descrição"

#: resources/qml/Preferences/Materials/MaterialsView.qml:503
msgctxt "@label"
msgid "Adhesion Information"
msgstr "Informações de Aderência"

#: resources/qml/Preferences/Materials/MaterialsView.qml:642
msgctxt "@title"
msgid "Information"
msgstr "Informações"

#: resources/qml/Preferences/Materials/MaterialsView.qml:647
#: resources/qml/PrintSetupSelector/PrintSetupSelector.qml:18
msgctxt "@label"
msgid "Print settings"
msgstr "Definições de impressão"

#: resources/qml/Preferences/ProfilesPage.qml:59
msgctxt "@label"
msgid "Profiles compatible with active printer:"
msgstr "Perfis compatíveis com a impressora ativa:"

#: resources/qml/Preferences/ProfilesPage.qml:98
msgctxt "@action:tooltip"
msgid "Create new profile from current settings/overrides"
msgstr "Criar novo perfil a partir das definições/alterações atuais"

#: resources/qml/Preferences/ProfilesPage.qml:125
msgctxt "@action:label"
msgid "Some settings from current profile were overwritten."
msgstr "Algumas definições do perfil actual foram substituídas."

#: resources/qml/Preferences/ProfilesPage.qml:140
msgctxt "@action:button"
msgid "Update profile."
msgstr "Atualizar o perfil."

#: resources/qml/Preferences/ProfilesPage.qml:143
msgctxt "@action:tooltip"
msgid "Update profile with current settings/overrides"
msgstr "Atualizar perfil com as definições/substituições atuais"

#: resources/qml/Preferences/ProfilesPage.qml:148
msgctxt "@action:button"
msgid "Discard current changes"
msgstr "Descartar alterações atuais"

#: resources/qml/Preferences/ProfilesPage.qml:158
msgctxt "@action:label"
msgid "This profile uses the defaults specified by the printer, so it has no settings/overrides in the list below."
msgstr "Este perfil utiliza as predefinições especificadas pela impressora, pelo que não tem quaisquer definições/substituições na lista seguinte."

#: resources/qml/Preferences/ProfilesPage.qml:165
msgctxt "@action:label"
msgid "Your current settings match the selected profile."
msgstr "As suas definições atuais correspondem ao perfil selecionado."

#: resources/qml/Preferences/ProfilesPage.qml:175
msgctxt "@title:tab"
msgid "Global Settings"
msgstr "Definições Globais"

#: resources/qml/Preferences/ProfilesPage.qml:278
msgctxt "@title:window"
msgid "Create Profile"
msgstr "Criar Perfil"

#: resources/qml/Preferences/ProfilesPage.qml:280
msgctxt "@info"
msgid "Please provide a name for this profile."
msgstr "Forneça um nome para este perfil."

#: resources/qml/Preferences/ProfilesPage.qml:352
#: resources/qml/Preferences/ProfilesPage.qml:368
msgctxt "@title:window"
msgid "Export Profile"
msgstr "Exportar Perfil"

#: resources/qml/Preferences/ProfilesPage.qml:382
msgctxt "@title:window"
msgid "Duplicate Profile"
msgstr "Duplicar Perfil"

#: resources/qml/Preferences/ProfilesPage.qml:409
msgctxt "@title:window"
msgid "Rename Profile"
msgstr "Mudar Nome do Perfil"

#: resources/qml/Preferences/ProfilesPage.qml:422
#: resources/qml/Preferences/ProfilesPage.qml:429
msgctxt "@title:window"
msgid "Import Profile"
msgstr "Importar Perfil"

#: resources/qml/Preferences/SettingVisibilityItem.qml:56
msgctxt "@item:tooltip"
msgid "This setting has been hidden by the active machine and will not be visible."
msgstr "Esta definição não é válida para a máquina ativa, e não será visível."

#: resources/qml/Preferences/SettingVisibilityItem.qml:73
msgctxt "@item:tooltip %1 is list of setting names"
msgid "This setting has been hidden by the value of %1. Change the value of that setting to make this setting visible."
msgid_plural "This setting has been hidden by the values of %1. Change the values of those settings to make this setting visible."
msgstr[0] "Esta definição não é visível devido ao valor da definição: %1. Altere o valor dessa definição, para que esta definição fique visível."
msgstr[1] "Esta definição não é visível devido aos valores das seguintes definições: %1. Altere os valores dessas definições, para que esta definição fique visível."

#: resources/qml/Preferences/SettingVisibilityPage.qml:13
msgctxt "@title:tab"
msgid "Setting Visibility"
msgstr "Visibilidade das Definições"

#: resources/qml/Preferences/SettingVisibilityPage.qml:55
msgctxt "@label:textbox"
msgid "Check all"
msgstr "Selecionar tudo"

#: resources/qml/PrintMonitor.qml:156
msgctxt "@label"
msgid "Active print"
msgstr "Impressão ativa"

#: resources/qml/PrintMonitor.qml:164
msgctxt "@label"
msgid "Job Name"
msgstr "Nome do trabalho"

#: resources/qml/PrintMonitor.qml:172
msgctxt "@label"
msgid "Printing Time"
msgstr "Tempo de Impressão"

#: resources/qml/PrintMonitor.qml:180
msgctxt "@label"
msgid "Estimated time left"
msgstr "Tempo restante estimado"

#: resources/qml/PrintSetupSelector/Custom/CustomPrintSetup.qml:46
msgctxt "@label"
msgid "Profile"
msgstr "Perfil"

#: resources/qml/PrintSetupSelector/Custom/CustomPrintSetup.qml:136
msgctxt "@tooltip"
msgid ""
"Some setting/override values are different from the values stored in the profile.\n"
"\n"
"Click to open the profile manager."
msgstr ""
"Alguns valores de definição/substituição são diferentes dos valores armazenados no perfil.\n"
"\n"
"Clique para abrir o gestor de perfis."

#: resources/qml/PrintSetupSelector/Custom/QualitiesWithIntentMenu.qml:158
msgctxt "@label:header"
msgid "Custom profiles"
msgstr "Perfis personalizados"

#: resources/qml/PrintSetupSelector/PrintSetupSelector.qml:20
msgctxt "@label shown when we load a Gcode file"
msgid "Print setup disabled. G-code file can not be modified."
msgstr "Configuração de impressão desativada. O ficheiro G-code não pode ser modificado."

#: resources/qml/PrintSetupSelector/PrintSetupSelectorContents.qml:179
msgctxt "@button"
msgid "Recommended"
msgstr "Recomendado"

#: resources/qml/PrintSetupSelector/PrintSetupSelectorHeader.qml:13
msgctxt "@label:Should be short"
msgid "On"
msgstr "Ligado"

#: resources/qml/PrintSetupSelector/PrintSetupSelectorHeader.qml:14
msgctxt "@label:Should be short"
msgid "Off"
msgstr "Desligado"

#: resources/qml/PrintSetupSelector/ProfileWarningReset.qml:65
msgctxt "@info, %1 is the name of the custom profile"
msgid "<b>%1</b> custom profile is active and you overwrote some settings."
msgstr "<b>%1</b> perfil personalizado está ativo e sobrescreveu algumas configurações."

#: resources/qml/PrintSetupSelector/ProfileWarningReset.qml:78
msgctxt "@info, %1 is the name of the custom profile"
msgid "<b>%1</b> custom profile is overriding some settings."
msgstr "<b>%1</b> perfil personalizado está a sobrepor-se a algumas configurações."

#: resources/qml/PrintSetupSelector/ProfileWarningReset.qml:92
msgctxt "@info %1 is the name of a profile"
msgid "Recommended settings (for <b>%1</b>) were altered."
msgstr "As definições recomendadas (para <b>%1</b>) foram alteradas."

#: resources/qml/PrintSetupSelector/ProfileWarningReset.qml:106
msgctxt "@info %1 is the name of a profile"
msgid "Some setting-values defined in <b>%1</b> were overridden."
msgstr "Some setting-values defined in <b>%1</b> were overridden."

#: resources/qml/PrintSetupSelector/ProfileWarningReset.qml:137
msgctxt "@info"
msgid "Reset to defaults."
msgstr "Repor predefinições."

#: resources/qml/PrintSetupSelector/ProfileWarningReset.qml:178
msgctxt "@info"
msgid "Compare and save."
msgstr "Compare e guarde."

#: resources/qml/PrintSetupSelector/Recommended/RecommendedAdhesionSelector.qml:15
msgctxt "@label"
msgid "Adhesion"
msgstr "Aderência à Base de Construção"

#: resources/qml/PrintSetupSelector/Recommended/RecommendedAdhesionSelector.qml:20
msgctxt "@label"
msgid "Enable printing a brim or raft. This will add a flat area around or under your object which is easy to cut off afterwards."
msgstr "Permite a impressão de uma aba ou raft. Isto irá adicionar, respetivamente, uma área plana em torno ou sob a base do seu objeto, que são fáceis de retirar posteriormente."

#: resources/qml/PrintSetupSelector/Recommended/RecommendedPrintSetup.qml:102
msgctxt "@label"
msgid "Recommended print settings"
msgstr ""

#: resources/qml/PrintSetupSelector/Recommended/RecommendedPrintSetup.qml:111
msgctxt "@button"
msgid "Show Custom"
msgstr ""

#: resources/qml/PrintSetupSelector/Recommended/RecommendedResolutionSelector.qml:27
msgctxt "@label"
msgid "Resolution"
msgstr "Resolução"

#: resources/qml/PrintSetupSelector/Recommended/RecommendedStrengthSelector.qml:16
msgctxt "@label"
msgid "Strength"
msgstr "Força"

#: resources/qml/PrintSetupSelector/Recommended/RecommendedStrengthSelector.qml:20
msgctxt "@label"
msgid "The following settings define the strength of your part."
msgstr "As seguintes definições definem a força da sua peça."

#: resources/qml/PrintSetupSelector/Recommended/RecommendedStrengthSelector.qml:34
msgctxt "infill_sparse_density description"
msgid "Infill Density"
msgstr ""

#: resources/qml/PrintSetupSelector/Recommended/RecommendedStrengthSelector.qml:35
msgctxt "@label"
msgid "Adjusts the density of infill of the print."
msgstr "Ajusta a densidade do enchimento da impressão."

#: resources/qml/PrintSetupSelector/Recommended/RecommendedStrengthSelector.qml:54
msgctxt "@action:label"
msgid "Infill Pattern"
msgstr "Padrão de Enchimento"

#: resources/qml/PrintSetupSelector/Recommended/RecommendedStrengthSelector.qml:56
msgctxt "@label"
msgid ""
"The pattern of the infill material of the print:\n"
"\n"
"For quick prints of non functional model choose line, zig zag or lighting infill.\n"
"\n"
"For functional part not subjected to a lot of stress we reccomend grid or triangle or tri hexagon.\n"
"\n"
"For functional 3D prints which require high strenght in multiple directions use cubic, cubic subdivision, quarter cubic, octet, and gyroid."
msgstr ""
"O padrão do material de enchimento da impressão:\n"
"\n"
"Para impressões rápidas de modelo não funcional, escolha linha, ziguezague ou enchimento de iluminação.Para uma parte funcional não sujeita a muito stress recomendamos grelha ou triângulo ou tri hexágono.\n"
"\n"
"Para impressões 3D funcionais que exigem alta tensão em múltiplas direções, use a subdivisão cúbica, cúbica, quarto cúbica, octeto e tireoide."

#: resources/qml/PrintSetupSelector/Recommended/RecommendedStrengthSelector.qml:67
msgctxt "@action:label"
msgid "Shell Thickness"
msgstr ""

#: resources/qml/PrintSetupSelector/Recommended/RecommendedStrengthSelector.qml:68
msgctxt "@label"
msgid "Defines the tickness of your part side walls, roof and floor."
msgstr "Define a espessura das paredes laterais da peça, do telhado e do chão."

#: resources/qml/PrintSetupSelector/Recommended/RecommendedSupportSelector.qml:16
msgctxt "@label"
msgid "Support"
msgstr "Suportes"

#: resources/qml/PrintSetupSelector/Recommended/RecommendedSupportSelector.qml:21
msgctxt "@label"
msgid "Generate structures to support parts of the model which have overhangs. Without these structures, these parts would collapse during printing."
msgstr "Criar estruturas para suportar partes do modelo, suspensas ou com saliências. Sem estas estruturas, essas partes do modelo podem desmoronar durante a impressão."

#: resources/qml/PrintSetupSelector/Recommended/RecommendedSupportSelector.qml:40
msgctxt "@action:label"
msgid "Support Type"
msgstr ""

#: resources/qml/PrintSetupSelector/Recommended/RecommendedSupportSelector.qml:41
msgctxt "@label"
msgid ""
"Chooses between the techniques available to generate support. \n"
"\n"
"\"Normal\" support creates a support structure directly below the overhanging parts and drops those areas straight down. \n"
"\n"
"\"Tree\" support creates branches towards the overhanging areas that support the model on the tips of those branches, and allows the branches to crawl around the model to support it from the build plate as much as possible."
msgstr ""
"Escolha entre os tipos de estrutura de suportes disponíveis. ⏎⏎ O tipo \"Normal\" cria uma estrutura de suporte diretamente por baixo das saliências e extrude estas áreas para baixo. \n"
"\n"
"A estrutura tipo \"Árvore\" cria ramos em direção às saliências, de forma a que estas sejam suportadas pelas pontas dos ramos, que crescem a partir da base de construção mesmo se for necessário andar em redor do modelos."

#: resources/qml/PrintSetupSelector/Recommended/RecommendedSupportSelector.qml:53
msgctxt "@action:label"
msgid "Print with"
msgstr ""

#: resources/qml/PrintSetupSelector/Recommended/RecommendedSupportSelector.qml:54
msgctxt "@label"
msgid "The extruder train to use for printing the support. This is used in multi-extrusion."
msgstr "O extrusor a utilizar para imprimir os suportes. Definição usada com múltiplos extrusores."

#: resources/qml/PrintSetupSelector/Recommended/RecommendedSupportSelector.qml:67
msgctxt "@action:label"
msgid "Placement"
msgstr "Colocação"

#: resources/qml/PrintSetupSelector/Recommended/RecommendedSupportSelector.qml:68
msgctxt "support_type description"
msgid "Adjusts the placement of the support structures. The placement can be set to touching build plate or everywhere. When set to everywhere the support structures will also be printed on the model."
msgstr "Ajusta a colocação das estruturas de suporte. A colocação pode ser definida para tocar na base de construção ou em todo o lado. Quando definida para tocar em todo o lado, as estruturas de suporte também serão impressas no modelo."

#: resources/qml/PrintSetupSelector/Recommended/UnsupportedProfileIndication.qml:31
msgctxt "@error"
msgid "Configuration not supported"
msgstr "Configuração não suportada"

#: resources/qml/PrintSetupSelector/Recommended/UnsupportedProfileIndication.qml:39
msgctxt "@message:text %1 is the name the printer uses for 'nozzle'."
msgid "No profiles are available for the selected material/%1 configuration. Please change your configuration."
msgstr "Não há perfis disponíveis para a configuração do material/%1 selecionado. Altere sua configuração."

#: resources/qml/PrintSetupSelector/Recommended/UnsupportedProfileIndication.qml:47
msgctxt "@button:label"
msgid "Learn more"
msgstr "Saber mais"

#: resources/qml/PrinterOutput/ExtruderBox.qml:40
msgctxt "@label"
msgid "Extruder"
msgstr "Extrusor"

#: resources/qml/PrinterOutput/ExtruderBox.qml:70
msgctxt "@tooltip"
msgid "The target temperature of the hotend. The hotend will heat up or cool down towards this temperature. If this is 0, the hotend heating is turned off."
msgstr "A temperatura-alvo do extrusor. O extrusor irá aquecer ou arrefecer até esta temperatura. Se esta opção for definida como 0, o aquecimento do extrusor será desligado."

#: resources/qml/PrinterOutput/ExtruderBox.qml:105
msgctxt "@tooltip"
msgid "The current temperature of this hotend."
msgstr "A temperatura atual deste extrusor."

#: resources/qml/PrinterOutput/ExtruderBox.qml:182
msgctxt "@tooltip of temperature input"
msgid "The temperature to pre-heat the hotend to."
msgstr "A temperatura-alvo de preaquecimento do extrusor."

#: resources/qml/PrinterOutput/ExtruderBox.qml:271
#: resources/qml/PrinterOutput/HeatedBedBox.qml:259
msgctxt "@button Cancel pre-heating"
msgid "Cancel"
msgstr "Cancelar"

#: resources/qml/PrinterOutput/ExtruderBox.qml:274
#: resources/qml/PrinterOutput/HeatedBedBox.qml:263
msgctxt "@button"
msgid "Pre-heat"
msgstr "Preaquecer"

#: resources/qml/PrinterOutput/ExtruderBox.qml:297
msgctxt "@tooltip of pre-heat"
msgid "Heat the hotend in advance before printing. You can continue adjusting your print while it is heating, and you won't have to wait for the hotend to heat up when you're ready to print."
msgstr "Aquecer o extrusor com antecedência antes de imprimir. Pode continuar a ajustar as definições de impressão durante o aquecimento e não precisará de esperar que o extrusor aqueça quando começar a impressão."

#: resources/qml/PrinterOutput/ExtruderBox.qml:335
msgctxt "@tooltip"
msgid "The colour of the material in this extruder."
msgstr "A cor do material neste extrusor."

#: resources/qml/PrinterOutput/ExtruderBox.qml:367
msgctxt "@tooltip"
msgid "The material in this extruder."
msgstr "O material neste extrusor."

#: resources/qml/PrinterOutput/ExtruderBox.qml:400
msgctxt "@tooltip"
msgid "The nozzle inserted in this extruder."
msgstr "O nozzle inserido neste extrusor."

#: resources/qml/PrinterOutput/HeatedBedBox.qml:25
msgctxt "@label"
msgid "Build plate"
msgstr "Base de construção"

#: resources/qml/PrinterOutput/HeatedBedBox.qml:55
msgctxt "@tooltip"
msgid "The target temperature of the heated bed. The bed will heat up or cool down towards this temperature. If this is 0, the bed heating is turned off."
msgstr "A temperatura desejada da base aquecida. A base irá aquecer ou arrefecer até esta temperatura. Se esta opção for definida como 0, o aquecimento da base será desligado."

#: resources/qml/PrinterOutput/HeatedBedBox.qml:88
msgctxt "@tooltip"
msgid "The current temperature of the heated bed."
msgstr "A temperatura atual da base aquecida."

#: resources/qml/PrinterOutput/HeatedBedBox.qml:162
msgctxt "@tooltip of temperature input"
msgid "The temperature to pre-heat the bed to."
msgstr "A temperatura de pré-aquecimento da base."

#: resources/qml/PrinterOutput/HeatedBedBox.qml:286
msgctxt "@tooltip of pre-heat"
msgid "Heat the bed in advance before printing. You can continue adjusting your print while it is heating, and you won't have to wait for the bed to heat up when you're ready to print."
msgstr "Aqueçer a base com antecedência antes de imprimir. Pode continuar a ajustar as definições de impressão durante o aquecimento e não precisará de esperar que a base aqueça quando começar a impressão."

#: resources/qml/PrinterOutput/ManualPrinterControl.qml:51
msgctxt "@label"
msgid "Printer control"
msgstr "Controlo da impressora"

#: resources/qml/PrinterOutput/ManualPrinterControl.qml:66
msgctxt "@label"
msgid "Jog Position"
msgstr "Posição de deslocação"

#: resources/qml/PrinterOutput/ManualPrinterControl.qml:82
msgctxt "@label"
msgid "X/Y"
msgstr "X/Y"

#: resources/qml/PrinterOutput/ManualPrinterControl.qml:162
msgctxt "@label"
msgid "Z"
msgstr "Z"

#: resources/qml/PrinterOutput/ManualPrinterControl.qml:217
msgctxt "@label"
msgid "Jog Distance"
msgstr "Distância de deslocação"

#: resources/qml/PrinterOutput/ManualPrinterControl.qml:257
msgctxt "@label"
msgid "Send G-code"
msgstr "Enviar G-code"

#: resources/qml/PrinterOutput/ManualPrinterControl.qml:319
msgctxt "@tooltip of G-code command input"
msgid "Send a custom G-code command to the connected printer. Press 'enter' to send the command."
msgstr "Enviar um comando G-code personalizado para a impressora ligada. Prima \"Enter\" para enviar o comando."

#: resources/qml/PrinterOutput/OutputDeviceHeader.qml:55
msgctxt "@info:status"
msgid "The printer is not connected."
msgstr "A impressora não está ligada."

#: resources/qml/PrinterSelector/MachineListButton.qml:34
msgctxt "@label"
msgid "Hide all connected printers"
msgstr "Ocultar todas as impressoras conectadas"

#: resources/qml/PrinterSelector/MachineListButton.qml:47
msgctxt "@label"
msgid "Show all connected printers"
msgstr "Mostrar todas as impressoras conectadas"

#: resources/qml/PrinterSelector/MachineSelector.qml:64
msgctxt "@status"
msgid "The cloud printer is offline. Please check if the printer is turned on and connected to the internet."
msgstr "A impressora de cloud está offline. Verifique se a impressora está ligada e conectada à Internet."

#: resources/qml/PrinterSelector/MachineSelector.qml:68
msgctxt "@status"
msgid "This printer is not linked to your account. Please visit the Ultimaker Digital Factory to establish a connection."
msgstr "Esta impressora não está associada à sua conta. Visite a Ultimaker Digital Factory para estabelecer uma ligação."

#: resources/qml/PrinterSelector/MachineSelector.qml:73
msgctxt "@status"
msgid "The cloud connection is currently unavailable. Please sign in to connect to the cloud printer."
msgstr "A conectividade de cloud está atualmente indisponível. Inicie sessão para estabelecer ligação com a impressora de cloud."

#: resources/qml/PrinterSelector/MachineSelector.qml:78
msgctxt "@status"
msgid "The cloud connection is currently unavailable. Please check your internet connection."
msgstr "A conectividade de cloud está atualmente indisponível. Verifique a sua ligação à Internet."

#: resources/qml/PrinterSelector/MachineSelectorList.qml:30
#: resources/qml/PrinterSelector/MachineSelectorList.qml:32
msgctxt "@label"
msgid "Other printers"
msgstr "Outras impressoras"

#: resources/qml/ProfileOverview.qml:36
msgctxt "@title:column"
msgid "Setting"
msgstr "Definição"

#: resources/qml/ProfileOverview.qml:37
msgctxt "@title:column"
msgid "Profile"
msgstr "Perfil"

#: resources/qml/ProfileOverview.qml:38
msgctxt "@title:column"
msgid "Current"
msgstr "Atual"

#: resources/qml/ProfileOverview.qml:39
msgctxt "@title:column Unit of measurement"
msgid "Unit"
msgstr "Unidade"

#: resources/qml/SearchBar.qml:17
msgctxt "@placeholder"
msgid "Search"
msgstr "Pesquisar"

#: resources/qml/Settings/SettingCategory.qml:115
msgctxt "@label"
msgid ""
"Some hidden settings use values different from their normal calculated value.\n"
"\n"
"Click to make these settings visible."
msgstr ""
"Algumas das definições invisíveis têm valores diferentes dos valores normais calculados automaticamente.\n"
"\n"
"Clique para tornar estas definições visíveis."

#: resources/qml/Settings/SettingItem.qml:84
msgctxt "@label"
msgid "This setting is not used because all the settings that it influences are overridden."
msgstr "Esta definição não é utilizada porque todas as definições influenciadas foram substituídas."

#: resources/qml/Settings/SettingItem.qml:89
msgctxt "@label Header for list of settings."
msgid "Affects"
msgstr "Modifica"

#: resources/qml/Settings/SettingItem.qml:94
msgctxt "@label Header for list of settings."
msgid "Affected By"
msgstr "Modificado Por"

#: resources/qml/Settings/SettingItem.qml:190
msgctxt "@label"
msgid "This setting is always shared between all extruders. Changing it here will change the value for all extruders."
msgstr "Esta definição é sempre partilhada entre todos os extrusores. Ao alterá-la aqui, o valor será alterado em todos os extrusores."

#: resources/qml/Settings/SettingItem.qml:194
msgctxt "@label"
msgid "This setting is resolved from conflicting extruder-specific values:"
msgstr "Esta definição está resolvida a partir de valores específicos da extrusora em conflito:"

#: resources/qml/Settings/SettingItem.qml:234
msgctxt "@label"
msgid ""
"This setting has a value that is different from the profile.\n"
"\n"
"Click to restore the value of the profile."
msgstr ""
"Esta definição tem um valor que é diferente do perfil.\n"
"\n"
"Clique para restaurar o valor do perfil."

#: resources/qml/Settings/SettingItem.qml:334
msgctxt "@label"
msgid ""
"This setting is normally calculated, but it currently has an absolute value set.\n"
"\n"
"Click to restore the calculated value."
msgstr ""
"Normalmente, o valor desta definição é calculado, mas atualmente tem definido um valor diferente.\n"
"\n"
"Clique para restaurar o valor calculado."

#: resources/qml/Settings/SettingView.qml:48
msgctxt "@label:textbox"
msgid "Search settings"
msgstr "Procurar definições"

#: resources/qml/Settings/SettingView.qml:395
msgctxt "@action:menu"
msgid "Copy value to all extruders"
msgstr "Copiar valor para todos os extrusores"

#: resources/qml/Settings/SettingView.qml:404
msgctxt "@action:menu"
msgid "Copy all changed values to all extruders"
msgstr "Copiar todos os valores alterados para todos os extrusores"

#: resources/qml/Settings/SettingView.qml:440
msgctxt "@action:menu"
msgid "Hide this setting"
msgstr "Esconder esta definição"

#: resources/qml/Settings/SettingView.qml:453
msgctxt "@action:menu"
msgid "Don't show this setting"
msgstr "Não mostrar esta definição"

#: resources/qml/Settings/SettingView.qml:457
msgctxt "@action:menu"
msgid "Keep this setting visible"
msgstr "Manter esta definição visível"

#: resources/qml/Toolbar.qml:142
msgctxt "@label %1 is filled in with the name of an extruder"
msgid "Print Selected Model with %1"
msgid_plural "Print Selected Models with %1"
msgstr[0] "Imprimir Modelo Selecionado com o %1"
msgstr[1] "Imprimir Modelos Selecionados com o %1"

#: resources/qml/ViewOrientationControls.qml:25
msgctxt "@info:tooltip"
msgid "3D View"
msgstr "Vista 3D"

#: resources/qml/ViewOrientationControls.qml:38
msgctxt "@info:tooltip"
msgid "Front View"
msgstr "Vista Frente"

#: resources/qml/ViewOrientationControls.qml:51
msgctxt "@info:tooltip"
msgid "Top View"
msgstr "Vista Cima"

#: resources/qml/ViewOrientationControls.qml:64
msgctxt "@info:tooltip"
msgid "Left View"
msgstr "Vista esquerda"

#: resources/qml/ViewOrientationControls.qml:77
msgctxt "@info:tooltip"
msgid "Right View"
msgstr "Vista direita"

#: resources/qml/ViewsSelector.qml:50
msgctxt "@label"
msgid "View type"
msgstr "Ver tipo"

#: resources/qml/WelcomePages/AddCloudPrintersView.qml:47
msgctxt "@label"
msgid "Add a Cloud printer"
msgstr "Adicionar uma impressora de cloud"

#: resources/qml/WelcomePages/AddCloudPrintersView.qml:73
msgctxt "@label"
msgid "Waiting for Cloud response"
msgstr "A aguardar resposta da cloud"

#: resources/qml/WelcomePages/AddCloudPrintersView.qml:83
msgctxt "@label"
msgid "No printers found in your account?"
msgstr "Não foram encontradas impressoras na sua conta?"

#: resources/qml/WelcomePages/AddCloudPrintersView.qml:117
msgctxt "@label"
msgid "The following printers in your account have been added in Cura:"
msgstr "As seguintes impressoras na sua conta foram adicionadas no Cura:"

#: resources/qml/WelcomePages/AddCloudPrintersView.qml:186
msgctxt "@button"
msgid "Add printer manually"
msgstr "Adicionar impressora manualmente"

#: resources/qml/WelcomePages/AddLocalPrinterScrollView.qml:203
msgctxt "@label"
msgid "Manufacturer"
msgstr "Fabricante"

#: resources/qml/WelcomePages/AddLocalPrinterScrollView.qml:214
msgctxt "@label"
msgid "Profile author"
msgstr "Autor do perfil"

#: resources/qml/WelcomePages/AddLocalPrinterScrollView.qml:226
msgctxt "@label"
msgid "Printer name"
msgstr "Nome da impressora"

#: resources/qml/WelcomePages/AddLocalPrinterScrollView.qml:232
msgctxt "@text"
msgid "Please name your printer"
msgstr "Atribuir um nome à impressora"

#: resources/qml/WelcomePages/AddNetworkPrinterScrollView.qml:43
msgctxt "@label"
msgid "There is no printer found over your network."
msgstr "Não foi encontrada nenhuma impressora na sua rede."

#: resources/qml/WelcomePages/AddNetworkPrinterScrollView.qml:162
msgctxt "@label"
msgid "Refresh"
msgstr "Atualizar"

#: resources/qml/WelcomePages/AddNetworkPrinterScrollView.qml:173
msgctxt "@label"
msgid "Add printer by IP"
msgstr "Adicionar impressora por IP"

#: resources/qml/WelcomePages/AddNetworkPrinterScrollView.qml:205
msgctxt "@label"
msgid "Troubleshooting"
msgstr "Resolução de problemas"

#: resources/qml/WelcomePages/AddPrinterByIpContent.qml:70
msgctxt "@label"
msgid "Add printer by IP address"
msgstr "Adicionar impressora por endereço IP"

#: resources/qml/WelcomePages/AddPrinterByIpContent.qml:128
msgctxt "@text"
msgid "Enter your printer's IP address."
msgstr "Introduza o endereço IP da sua impressora."

#: resources/qml/WelcomePages/AddPrinterByIpContent.qml:150
msgctxt "@button"
msgid "Add"
msgstr "Adicionar"

#: resources/qml/WelcomePages/AddPrinterByIpContent.qml:195
msgctxt "@label"
msgid "Could not connect to device."
msgstr "Não foi possível ligar ao dispositivo."

#: resources/qml/WelcomePages/AddPrinterByIpContent.qml:196
#: resources/qml/WelcomePages/AddPrinterByIpContent.qml:201
msgctxt "@label"
msgid "Can't connect to your UltiMaker printer?"
msgstr "Não se consegue ligar a uma impressora UltiMaker?"

#: resources/qml/WelcomePages/AddPrinterByIpContent.qml:200
msgctxt "@label"
msgid "The printer at this address has not responded yet."
msgstr "A impressora neste endereço ainda não respondeu."

#: resources/qml/WelcomePages/AddPrinterByIpContent.qml:231
msgctxt "@label"
msgid "This printer cannot be added because it's an unknown printer or it's not the host of a group."
msgstr "Não foi possível adicionar esta impressora porque é uma impressora desconhecida ou não aloja um grupo."

#: resources/qml/WelcomePages/AddPrinterByIpContent.qml:312
msgctxt "@button"
msgid "Connect"
msgstr "Ligar"

#: resources/qml/WelcomePages/AddThirdPartyPrinter.qml:29
msgctxt "@label"
msgid "Add a networked printer"
msgstr "Adicionar uma impressora em rede"

#: resources/qml/WelcomePages/AddThirdPartyPrinter.qml:78
msgctxt "@label"
msgid "Add a non-networked printer"
msgstr "Adicionar uma impressora sem rede"

#: resources/qml/WelcomePages/AddThirdPartyPrinter.qml:102
msgctxt "@button"
msgid "Add UltiMaker printer via Digital Factory"
msgstr ""

#: resources/qml/WelcomePages/AddUltimakerOrThirdPartyPrinter.qml:29
msgctxt "@label"
msgid "In order to start using Cura you will need to configure a printer."
msgstr ""

#: resources/qml/WelcomePages/AddUltimakerOrThirdPartyPrinter.qml:36
msgctxt "@label"
msgid "What printer would you like to setup?"
msgstr "Qual impressora gostaria de definir?"

#: resources/qml/WelcomePages/AddUltimakerOrThirdPartyPrinter.qml:55
msgctxt "@button"
msgid "UltiMaker printer"
msgstr ""

#: resources/qml/WelcomePages/AddUltimakerOrThirdPartyPrinter.qml:64
msgctxt "@button"
msgid "Non UltiMaker printer"
msgstr ""

#: resources/qml/WelcomePages/AddUltimakerOrThirdPartyPrinter.qml:73
msgctxt "@button"
msgid "Learn more about adding printers to Cura"
msgstr "Saiba mais sobre como adicionar impressoras ao Cura"

#: resources/qml/WelcomePages/AddUltimakerOrThirdPartyPrinterStack.qml:29
msgctxt "@label"
msgid "Add printer"
msgstr ""

#: resources/qml/WelcomePages/AddUltimakerPrinter.qml:33
msgctxt "@label"
msgid "New UltiMaker printers can be connected to Digital Factory and monitored remotely."
msgstr ""

#: resources/qml/WelcomePages/AddUltimakerPrinter.qml:70
msgctxt "@label"
msgid "If you are trying to add a new UltiMaker printer to Cura"
msgstr "Se estiver a tentar adicionar uma nova impressora UltiMaker ao Cura"

#: resources/qml/WelcomePages/AddUltimakerPrinter.qml:80
msgctxt "@info"
msgid "Sign in into UltiMaker Digital Factory"
msgstr ""

#: resources/qml/WelcomePages/AddUltimakerPrinter.qml:81
msgctxt "@info"
msgid "Follow the procedure to add a new printer"
msgstr "Siga o procedimento para adicionar uma nova impressora"

#: resources/qml/WelcomePages/AddUltimakerPrinter.qml:82
msgctxt "@info"
msgid "Your new printer will automatically appear in Cura"
msgstr "A sua nova impressora aparecerá automaticamente no Cura"

#: resources/qml/WelcomePages/AddUltimakerPrinter.qml:100
msgctxt "@button"
msgid "Learn more"
msgstr ""

#: resources/qml/WelcomePages/AddUltimakerPrinter.qml:121
msgctxt "@button"
msgid "Add local printer"
msgstr ""

#: resources/qml/WelcomePages/AddUltimakerPrinter.qml:129
msgctxt "@button"
msgid "Sign in to Digital Factory"
msgstr ""

#: resources/qml/WelcomePages/AddUltimakerPrinter.qml:133
msgctxt "@button"
msgid "Waiting for new printers"
msgstr ""

#: resources/qml/WelcomePages/ChangelogContent.qml:24
msgctxt "@label"
msgid "Release Notes"
msgstr "Notas da versão"

#: resources/qml/WelcomePages/CloudContent.qml:123
msgctxt "@text"
msgid "Add material settings and plugins from the Marketplace"
msgstr "Adicione definições de materiais e plug-ins do Marketplace"

#: resources/qml/WelcomePages/CloudContent.qml:149
msgctxt "@text"
msgid "Backup and sync your material settings and plugins"
msgstr "Efetue uma cópia de segurança e sincronize as definições de materiais e plug-ins"

#: resources/qml/WelcomePages/CloudContent.qml:175
msgctxt "@text"
msgid "Share ideas and get help from 48,000+ users in the UltiMaker Community"
msgstr "Partilhe ideias e obtenha ajuda dos mais de 48.000 utilizadores da Comunidade UltiMaker"

#: resources/qml/WelcomePages/CloudContent.qml:189
msgctxt "@button"
msgid "Skip"
msgstr "Ignorar"

#: resources/qml/WelcomePages/CloudContent.qml:201
msgctxt "@text"
msgid "Create a free UltiMaker Account"
msgstr "Crie uma Conta UltiMaker gratuita"

#: resources/qml/WelcomePages/DropDownWidget.qml:93
msgctxt "@label"
msgid "Empty"
msgstr "Vazio"

#: resources/qml/WelcomePages/UserAgreementContent.qml:23
msgctxt "@label"
msgid "User Agreement"
msgstr "Contrato de utilizador"

#: resources/qml/WelcomePages/UserAgreementContent.qml:67
msgctxt "@button"
msgid "Decline and close"
msgstr "Rejeitar e fechar"

#: resources/qml/WelcomePages/WhatsNewContent.qml:28
msgctxt "@label"
msgid "What's New"
msgstr "Novidades"

#: resources/qml/Widgets/ComboBox.qml:18
msgctxt "@label"
msgid "No items to select from"
msgstr "Nenhum item para selecionar"

#~ msgctxt "@text"
#~ msgid ""
#~ "- Add material profiles and plug-ins from the Marketplace\n"
#~ "- Back-up and sync your material profiles and plug-ins\n"
#~ "- Share ideas and get help from 48,000+ users in the Ultimaker community"
#~ msgstr ""
#~ "- Adicione definições de materiais e plug-ins do Marketplace\n"
#~ "- Efetue uma cópia de segurança e sincronize as definições de materiais e plug-ins\n"
#~ "- Partilhe ideias e obtenha ajuda dos mais de 48.000 utilizadores da Comunidade Ultimaker"

#~ msgctxt "@label crash message"
#~ msgid ""
#~ "<p><b>Oops, Ultimaker Cura has encountered something that doesn't seem right.</p></b>\n"
#~ "                    <p>We encountered an unrecoverable error during start up. It was possibly caused by some incorrect configuration files. We suggest to backup and reset your configuration.</p>\n"
#~ "                    <p>Backups can be found in the configuration folder.</p>\n"
#~ "                    <p>Please send us this Crash Report to fix the problem.</p>\n"
#~ "                "
#~ msgstr ""
#~ "<p><b>Ups, o Ultimaker Cura encontrou um possível problema.</p></b>\n"
#~ "                    <p>Foi encontrado um erro irrecuperável durante o arranque da aplicação. Este pode ter sido causado por alguns ficheiros de configuração incorrectos. Sugerimos que faça um backup e reponha a sua configuração.</p>\n"
#~ "                    <p>Os backups estão localizados na pasta de configuração.</p>\n"
#~ "                    <p>Por favor envie-nos este Relatório de Falhas para podermos resolver o problema.</p>\n"
#~ "                "

#~ msgctxt "@label"
#~ msgid "Add a printer"
#~ msgstr "Adicionar uma impressora"

#~ msgctxt "@label"
#~ msgid "Add cloud printer"
#~ msgstr "Adicionar impressora de cloud"

#~ msgctxt "@action:inmenu Marketplace is a brand name of Ultimaker's, so don't translate."
#~ msgid "Add more materials from Marketplace"
#~ msgstr "Adicionar mais materiais disponíveis no Marketplace"

#~ msgctxt "@label"
#~ msgid "Aluminum"
#~ msgstr "Alumínio"

#~ msgctxt "@tooltip:button"
#~ msgid "Become a 3D printing expert with Ultimaker e-learning."
#~ msgstr "Torne-se um perito em impressão 3D com os cursos de e-learning da Ultimaker."

#~ msgctxt "@label"
#~ msgid "Can't connect to your Ultimaker printer?"
#~ msgstr "Não se consegue ligar a uma impressora Ultimaker?"

#~ msgctxt "@label"
#~ msgid "Change build plate to %1 (This cannot be overridden)."
#~ msgstr "Alterar base de construção para %1 (isto não pode ser substituído)."

#~ msgctxt "@info:title"
#~ msgid "Changes detected from your Ultimaker account"
#~ msgstr "Foram detetadas alterações da sua conta Ultimaker"

#~ msgctxt "@tooltip:button"
#~ msgid "Consult the Ultimaker Community."
#~ msgstr "Consulte a Comunidade Ultimaker."

#~ msgctxt "@text"
#~ msgid "Create a free Ultimaker Account"
#~ msgstr "Crie uma Conta Ultimaker gratuita"

#~ msgctxt "@button"
#~ msgid "Create a free Ultimaker account"
#~ msgstr "Crie uma conta Ultimaker gratuita"

#~ msgctxt "@info:credit"
#~ msgid ""
#~ "Cura is developed by Ultimaker B.V. in cooperation with the community.\n"
#~ "Cura proudly uses the following open source projects:"
#~ msgstr ""
#~ "O Cura foi desenvolvido pela Ultimaker B.V. em colaboração com a comunidade.\n"
#~ "O Cura tem o prazer de utilizar os seguintes projetos open source:"

#~ msgctxt "@button"
#~ msgid "Custom"
#~ msgstr "Personalizado"

#~ msgctxt "@text"
#~ msgid "Data collected by Ultimaker Cura will not contain any personal information."
#~ msgstr "Os dados recolhidos pelo Ultimaker Cura não conterão quaisquer informações pessoais."

#~ msgctxt "@tooltip:button"
#~ msgid "Extend Ultimaker Cura with plugins and material profiles."
#~ msgstr "Tire mais partido do Ultimaker Cura com plug-ins e perfis de materiais."

#~ msgctxt "@label"
#~ msgid "Generate structures to support parts of the model which have overhangs. Without these structures, such parts would collapse during printing."
#~ msgstr "Criar estruturas para suportar partes do modelo, suspensas ou com saliências. Sem estas estruturas, essas partes do modelo podem desmoronar durante a impressão."

#~ msgctxt "@button"
#~ msgid "Get started"
#~ msgstr "Iniciar"

#~ msgctxt "@label"
#~ msgid "Glass"
#~ msgstr "Vidro"

#~ msgctxt "@label"
#~ msgid "Gradual infill"
#~ msgstr "Enchimento gradual"

#~ msgctxt "@label"
#~ msgid "Gradual infill will gradually increase the amount of infill towards the top."
#~ msgstr "O enchimento gradual irá aumentar progressivamente a densidade do enchimento em direção ao topo."

#~ msgctxt "@label"
#~ msgid "Help us to improve UltiMaker Cura"
#~ msgstr "Ajude-nos a melhorar o UltiMaker Cura"

#~ msgctxt "@label"
#~ msgid "Help us to improve Ultimaker Cura"
#~ msgstr "Ajude-nos a melhorar o Ultimaker Cura"

#~ msgctxt "@info:tooltip"
#~ msgid "How should the conflict in the machine be resolved?"
#~ msgstr "Como deve ser resolvido o conflito da máquina?"

#~ msgctxt "@info:tooltip"
#~ msgid "How should the conflict in the material be resolved?"
#~ msgstr "Como deve ser resolvido o conflito no material?"

#~ msgctxt "@info:tooltip"
#~ msgid "How should the conflict in the profile be resolved?"
#~ msgstr "Como deve ser resolvido o conflito no perfil?"

#~ msgctxt "@tooltip:button"
#~ msgid "Learn how to get started with Ultimaker Cura."
#~ msgstr "Saiba como começar a utilizar o Ultimaker Cura."

#~ msgctxt "@text"
#~ msgid "Machine types"
#~ msgstr "Tipos de máquina"

#~ msgctxt "@text"
#~ msgid "Manage your Ultimaker Cura plugins and material profiles here. Make sure to keep your plugins up to date and backup your setup regularly."
#~ msgstr "Faça aqui a gestão dos plug-ins e perfis de materiais do Ultimaker Cura. Certifique-se de que mantém os plug-ins atualizados e que efetua regularmente uma cópia de segurança da sua configuração."

#~ msgctxt "@text"
#~ msgid "Material usage"
#~ msgstr "Utilização do material"

#~ msgctxt "@text"
#~ msgid "More information"
#~ msgstr "Mais informações"

#~ msgctxt "@text"
#~ msgid "Number of slices"
#~ msgstr "Número de segmentos"

#~ msgctxt "@text"
#~ msgid "Please follow these steps to set up Ultimaker Cura. This will only take a few moments."
#~ msgstr "Siga estes passos para configurar o Ultimaker Cura. Este processo irá demorar apenas alguns momentos."

#~ msgctxt "@label"
#~ msgid "Please select any upgrades made to this Ultimaker Original"
#~ msgstr "Selecione quaisquer atualizações realizadas a esta Ultimaker Original"

#~ msgctxt "@text"
#~ msgid "Print settings"
#~ msgstr "Definições de impressão"

#~ msgctxt "@message:description"
#~ msgid "Report a bug on Ultimaker Cura's issue tracker."
#~ msgstr "Reportar um erro no registo de problemas do Ultimaker Cura."

#~ msgctxt "@text"
#~ msgid "Select and install material profiles optimised for your Ultimaker 3D printers."
#~ msgstr "Selecione e instale perfis de materiais otimizados para as impressoras 3D Ultimaker."

#~ msgctxt "@action:button"
#~ msgid "Send crash report to Ultimaker"
#~ msgstr "Enviar relatório de falhas para a Ultimaker"

#~ msgctxt "@text"
#~ msgid "Share ideas and get help from 48,000+ users in the Ultimaker Community"
#~ msgstr "Partilhe ideias e obtenha ajuda dos mais de 48.000 utilizadores da Comunidade Ultimaker"

#~ msgctxt "@info:tooltip"
#~ msgid "Should anonymous data about your print be sent to Ultimaker? Note, no models, IP addresses or other personally identifiable information is sent or stored."
#~ msgstr "Podem alguns dados anónimos sobre a impressão ser enviados para a Ultimaker? Não são enviadas, nem armazenadas, quaisquer informações pessoais, incluindo modelos, endereços IP ou outro tipo de identificação pessoal."

#~ msgctxt "@label"
#~ msgid "Sign in to the Ultimaker platform"
#~ msgstr "Inicie a sessão na plataforma Ultimaker"

#~ msgctxt "@info"
#~ msgid "Some settings were changed."
#~ msgstr "Algumas definições foram alteradas."

#~ msgctxt "@text"
#~ msgid "Streamline your workflow and customize your Ultimaker Cura experience with plugins contributed by our amazing community of users."
#~ msgstr "Simplifique o seu fluxo de trabalho e personalize a sua utilização do Ultimaker Cura com plug-ins criados pela nossa incrível comunidade de utilizadores."

#~ msgctxt "@button"
#~ msgid "Ultimaker Account"
#~ msgstr "Conta Ultimaker"

#~ msgctxt "@info"
#~ msgid "Ultimaker Certified Material"
#~ msgstr "Material Certificado pela Ultimaker"

#~ msgctxt "@text:window"
#~ msgid "Ultimaker Cura collects anonymous data in order to improve the print quality and user experience. Below is an example of all the data that is shared:"
#~ msgstr "O Ultimaker Cura recolhe dados anónimos para melhorar a qualidade da impressão e a experiência do utilizador. Segue-se um exemplo de todos os dados partilhados:"

#~ msgctxt "@text"
#~ msgid "Ultimaker Cura collects anonymous data to improve print quality and user experience, including:"
#~ msgstr "O Ultimaker Cura recolhe dados anónimos para melhorar a qualidade da impressão e a experiência do utilizador, incluindo:"

#~ msgctxt "@item:inlistbox"
#~ msgid "Ultimaker Format Package"
#~ msgstr "Arquivo Ultimaker Format"

#~ msgctxt "@info"
#~ msgid "Ultimaker Verified Package"
#~ msgstr "Pacote Aprovado pela Ultimaker"

#~ msgctxt "@info"
#~ msgid "Ultimaker Verified Plug-in"
#~ msgstr "Plug-in Aprovado pela Ultimaker"

#~ msgctxt "@label:button"
#~ msgid "Ultimaker support"
#~ msgstr "Suporte da Ultimaker"

#~ msgctxt "@info"
#~ msgid "Unable to reach the Ultimaker account server."
#~ msgstr "Não é possível aceder ao servidor da conta Ultimaker."

#~ msgctxt "@action:label"
#~ msgid "Visible settings:"
#~ msgstr "Definições visíveis:"

#~ msgctxt "@tooltip:button"
#~ msgid "Visit the Ultimaker website."
#~ msgstr "Visite o site da Ultimaker."

#~ msgctxt "@info"
#~ msgid "Webcam feeds for cloud printers cannot be viewed from Ultimaker Cura. Click \"Manage printer\" to visit Ultimaker Digital Factory and view this webcam."
#~ msgstr "Não é possível visualizar os feeds das câmaras das impressoras na cloud a partir do Ultimaker Cura. Clique em \"Gerir impressora\" para visitar o Ultimaker Digital Factory e ver esta câmara."

#~ msgctxt "@label"
#~ msgid "Welcome to UltiMaker Cura"
#~ msgstr "Bem-vindo ao UltiMaker Cura"

<<<<<<< HEAD
#~ msgctxt "@label"
#~ msgid "Welcome to Ultimaker Cura"
#~ msgstr "Bem-vindo ao Ultimaker Cura"
=======
#: /XmlMaterialProfile/plugin.json
msgctxt "description"
msgid "Provides capabilities to read and write XML-based material profiles."
msgstr "Fornece capacidades para ler e gravar perfis de material com base em XML."

msgctxt "@description"
msgid "Please sign in to get verified plugins and materials for Ultimaker Cura Enterprise"
msgstr "Inicie sessão para obter plug-ins e materiais verificados para o Ultimaker Cura Enterprise"
>>>>>>> d0c0b058
<|MERGE_RESOLUTION|>--- conflicted
+++ resolved
@@ -7160,17 +7160,10 @@
 #~ msgid "Welcome to UltiMaker Cura"
 #~ msgstr "Bem-vindo ao UltiMaker Cura"
 
-<<<<<<< HEAD
 #~ msgctxt "@label"
 #~ msgid "Welcome to Ultimaker Cura"
 #~ msgstr "Bem-vindo ao Ultimaker Cura"
-=======
-#: /XmlMaterialProfile/plugin.json
-msgctxt "description"
-msgid "Provides capabilities to read and write XML-based material profiles."
-msgstr "Fornece capacidades para ler e gravar perfis de material com base em XML."
 
 msgctxt "@description"
 msgid "Please sign in to get verified plugins and materials for Ultimaker Cura Enterprise"
-msgstr "Inicie sessão para obter plug-ins e materiais verificados para o Ultimaker Cura Enterprise"
->>>>>>> d0c0b058
+msgstr "Inicie sessão para obter plug-ins e materiais verificados para o Ultimaker Cura Enterprise"