--- conflicted
+++ resolved
@@ -3,11 +3,7 @@
 msgstr ""
 "Project-Id-Version: Uranium json setting files\n"
 "Report-Msgid-Bugs-To: plugins@ultimaker.com\n"
-<<<<<<< HEAD
-"POT-Creation-Date: 2023-03-23 11:03+0000\n"
-=======
 "POT-Creation-Date: 2023-03-28 11:57+0000\n"
->>>>>>> cf7bc063
 "PO-Revision-Date: YEAR-MO-DA HO:MI+ZONE\n"
 "Last-Translator: FULL NAME <EMAIL@ADDRESS>\n"
 "Language-Team: LANGUAGE\n"
@@ -77,11 +73,6 @@
 msgstr "다른 부품 내부에 완전히 둘러싸인 부품은 다른 부품의 내부에 닿는 외부 브림을 생성할 수 있습니다. 이렇게 하면 내부 구멍에서 이 거리 내에 있는 모든 브림이 제거됩니다."
 
 #: fdmprinter.def.json
-msgctxt "support_tree_branch_reach_limit description"
-msgid "A recomendation to how far branches can move from the points they support. Branches can violate this value to reach their destination (buildplate or a flat part of the model). Lowering this value will make the support more sturdy, but increase the amount of branches (and because of that material usage/print time) "
-msgstr ""
-
-#: fdmprinter.def.json
 msgctxt "extruder_prime_pos_abs label"
 msgid "Absolute Extruder Prime Position"
 msgstr "독립 익스트루더 프라임 포지션"
@@ -146,11 +137,6 @@
 msgstr "서포트의 지붕 및 바닥 밀도를 조정합니다. 값이 높을수록 오버행에서 좋지만 서포트를 제거하기가 더 어렵습니다."
 
 #: fdmprinter.def.json
-msgctxt "support_tree_top_rate description"
-msgid "Adjusts the density of the support structure used to generate the tips of the branches. A higher value results in better overhangs, but the supports are harder to remove. Use Support Roof for very high values or ensure support density is similarly high at the top."
-msgstr ""
-
-#: fdmprinter.def.json
 msgctxt "support_infill_rate description"
 msgid "Adjusts the density of the support structure. A higher value results in better overhangs, but the supports are harder to remove."
 msgstr "서포트 구조의 밀도를 조정합니다. 값이 높을수록 오버행이 좋아 서포트만 서포트를 제거하기가 더 어렵습니다."
@@ -331,11 +317,6 @@
 msgstr "모두"
 
 #: fdmprinter.def.json
-msgctxt "support_interface_priority option nothing"
-msgid "Both overlap"
-msgstr ""
-
-#: fdmprinter.def.json
 msgctxt "bottom_layers label"
 msgid "Bottom Layers"
 msgstr "하단 레이어"
@@ -561,11 +542,6 @@
 msgstr "빌드 볼륨 온도"
 
 #: fdmprinter.def.json
-msgctxt "support_tree_rest_preference option buildplate"
-msgid "Buildplate"
-msgstr ""
-
-#: fdmprinter.def.json
 msgctxt "center_object label"
 msgid "Center Object"
 msgstr "가운데 객체"
@@ -874,11 +850,6 @@
 msgctxt "material_diameter label"
 msgid "Diameter"
 msgstr "직경"
-
-#: fdmprinter.def.json
-msgctxt "support_tree_bp_diameter description"
-msgid "Diameter every branch tries to achieve when reaching the buildplate. Improves bed adhesion."
-msgstr ""
 
 #: fdmprinter.def.json
 msgctxt "adhesion_type description"
@@ -1709,16 +1680,6 @@
 msgstr "프린터 시작 gcode 스크립트가 완료될 때 공유된 노즐 끝에서 각 익스트루더의 필라멘트가 수축된 것으로 가정하는 정도입니다. 이 값은 노즐 덕트의 공통 부분의 길이와 같거나 커야 합니다."
 
 #: fdmprinter.def.json
-msgctxt "support_interface_priority description"
-msgid "How support interface and support will interact when they overlap. Currently only implemented for support roof."
-msgstr ""
-
-#: fdmprinter.def.json
-msgctxt "support_tree_min_height_to_model description"
-msgid "How tall a branch has to be if it is placed on the model. Prevents small blobs of support. This setting is ignored when a branch is supporting a support roof."
-msgstr ""
-
-#: fdmprinter.def.json
 msgctxt "bridge_skin_support_threshold description"
 msgid "If a skin region is supported for less than this percentage of its area, print it using the bridge settings. Otherwise it is printed using the normal skin settings."
 msgstr "스킨 영역이 해당 영역의 비율 미만으로 생성되면 브릿지 설정을 사용하여 인쇄하십시오. 그렇지 않으면 일반 스킨 설정을 사용하여 인쇄됩니다."
@@ -2024,16 +1985,6 @@
 msgstr "내부에서 외부로"
 
 #: fdmprinter.def.json
-msgctxt "support_interface_priority option interface_lines_overwrite_support_area"
-msgid "Interface lines preferred"
-msgstr ""
-
-#: fdmprinter.def.json
-msgctxt "support_interface_priority option interface_area_overwrite_support_area"
-msgid "Interface preferred"
-msgstr ""
-
-#: fdmprinter.def.json
 msgctxt "interlocking_beam_layer_count label"
 msgid "Interlocking Beam Layer Count"
 msgstr "연동 빔 레이어 수"
@@ -2189,11 +2140,6 @@
 msgstr "라이트닝 내부채움 서포트 각도"
 
 #: fdmprinter.def.json
-msgctxt "support_tree_limit_branch_reach description"
-msgid "Limit how far each branch should travel from the point it supports. This can make the support more sturdy, but will increase the amount of branches (and because of that material usage/print time)"
-msgstr ""
-
-#: fdmprinter.def.json
 msgctxt "cutting_mesh description"
 msgid "Limit the volume of this mesh to within other meshes. You can use this to make certain areas of one mesh print with different settings and with a whole different extruder."
 msgstr "이 메쉬의 볼륨을 다른 메쉬 내로 제한합니다. 이 기능을 사용하면 다른 설정과 전체 익스트루더로 하나의 메쉬 프린팅 영역을 만들 수 있습니다."
@@ -2879,11 +2825,6 @@
 msgstr "익스트루더로 오프셋"
 
 #: fdmprinter.def.json
-msgctxt "support_tree_rest_preference option graceful"
-msgid "On any flat surface"
-msgstr ""
-
-#: fdmprinter.def.json
 msgctxt "print_sequence option one_at_a_time"
 msgid "One at a Time"
 msgstr "한번에 하나씩"
@@ -4044,11 +3985,6 @@
 msgstr "서포트 인터페이스 패턴"
 
 #: fdmprinter.def.json
-msgctxt "support_interface_priority label"
-msgid "Support Interface Priority"
-msgstr ""
-
-#: fdmprinter.def.json
 msgctxt "support_interface_skip_height label"
 msgid "Support Interface Resolution"
 msgstr "서포트 인터페이스 해상도"
@@ -4219,16 +4155,6 @@
 msgstr "서포트 Z 거리"
 
 #: fdmprinter.def.json
-msgctxt "support_interface_priority option support_lines_overwrite_interface_area"
-msgid "Support lines preferred"
-msgstr ""
-
-#: fdmprinter.def.json
-msgctxt "support_interface_priority option support_area_overwrite_interface_area"
-msgid "Support preferred"
-msgstr ""
-
-#: fdmprinter.def.json
 msgctxt "support_supported_skin_fan_speed label"
 msgid "Supported Skin Fan Speed"
 msgstr "지원되는 스킨 팬 속도"
@@ -4542,11 +4468,6 @@
 msgctxt "support_tree_branch_diameter description"
 msgid "The diameter of the thinnest branches of tree support. Thicker branches are more sturdy. Branches towards the base will be thicker than this."
 msgstr "트리 서포트의 가장 얇은 브랜치의 직경. 브랜치가 두꺼울수록 더 견고해집니다. 바닥을 향한 브랜치는 이보다 더 두꺼워집니다."
-
-#: fdmprinter.def.json
-msgctxt "support_tree_tip_diameter description"
-msgid "The diameter of the top of the tip of the branches of tree support."
-msgstr ""
 
 #: fdmprinter.def.json
 msgctxt "machine_feeder_wheel_diameter description"
@@ -5158,11 +5079,6 @@
 msgstr "충분한 재료를 퍼지하기 위해 프라임 타워 각 층의 최소 부피."
 
 #: fdmprinter.def.json
-msgctxt "support_tree_max_diameter_increase_by_merges_when_support_to_model description"
-msgid "The most the diameter of a branch that has to connect to the model may increase by merging with branches that could reach the buildplate. Increasing this reduces print time, but increases the area of support that rests on model"
-msgstr ""
-
-#: fdmprinter.def.json
 msgctxt "machine_name description"
 msgid "The name of your 3D printer model."
 msgstr "3D 프린터 모델의 이름."
@@ -5318,16 +5234,6 @@
 msgstr "레이어에서 각 부품의 프린팅이 시작할 위치 근처입니다."
 
 #: fdmprinter.def.json
-msgctxt "support_tree_angle_slow description"
-msgid "The preferred angle of the branches, when they do not have to avoid the model. Use a lower angle to make them more vertical and more stable. Use a higher angle for branches to merge faster."
-msgstr ""
-
-#: fdmprinter.def.json
-msgctxt "support_tree_rest_preference description"
-msgid "The preferred placement of the support structures. If structures cant be placed at the prefered location, they will be place elsewhere"
-msgstr ""
-
-#: fdmprinter.def.json
 msgctxt "jerk_layer_0 description"
 msgid "The print maximum instantaneous velocity change for the initial layer."
 msgstr "초기 레이어의 프린팅 최대 순간 속도 변화."
@@ -5938,11 +5844,6 @@
 msgstr "트리 서포트 브랜치 각도"
 
 #: fdmprinter.def.json
-msgctxt "support_tree_top_rate label"
-msgid "Tree Support Branch Density"
-msgstr ""
-
-#: fdmprinter.def.json
 msgctxt "support_tree_branch_diameter label"
 msgid "Tree Support Branch Diameter"
 msgstr "트리 서포트 브랜치 직경"
@@ -5961,46 +5862,6 @@
 msgctxt "support_tree_collision_resolution label"
 msgid "Tree Support Collision Resolution"
 msgstr "트리 서포트 충돌 정밀도"
-
-#: fdmprinter.def.json
-msgctxt "support_tree_max_diameter_increase_by_merges_when_support_to_model label"
-msgid "Tree Support Diameter Increase To Model"
-msgstr ""
-
-#: fdmprinter.def.json
-msgctxt "support_tree_bp_diameter label"
-msgid "Tree Support Inital Layer Diameter"
-msgstr ""
-
-#: fdmprinter.def.json
-msgctxt "support_tree_limit_branch_reach label"
-msgid "Tree Support Limit Branch Reach"
-msgstr ""
-
-#: fdmprinter.def.json
-msgctxt "support_tree_min_height_to_model label"
-msgid "Tree Support Minimum Height To Model"
-msgstr ""
-
-#: fdmprinter.def.json
-msgctxt "support_tree_branch_reach_limit label"
-msgid "Tree Support Optimal Branch Range"
-msgstr ""
-
-#: fdmprinter.def.json
-msgctxt "support_tree_angle_slow label"
-msgid "Tree Support Preferred Branch Angle"
-msgstr ""
-
-#: fdmprinter.def.json
-msgctxt "support_tree_rest_preference label"
-msgid "Tree Support Rest Preference"
-msgstr ""
-
-#: fdmprinter.def.json
-msgctxt "support_tree_tip_diameter label"
-msgid "Tree Support Tip Diameter"
-msgstr ""
 
 #: fdmprinter.def.json
 msgctxt "support_tree_max_diameter label"
