# Copyright (c) 2019 Ultimaker B.V.
# Cura is released under the terms of the LGPLv3 or higher.

import json
import webbrowser
from datetime import datetime, timedelta
from typing import Optional, TYPE_CHECKING
from urllib.parse import urlencode
import requests.exceptions


from UM.Logger import Logger
from UM.Message import Message
from UM.Signal import Signal

from cura.OAuth2.LocalAuthorizationServer import LocalAuthorizationServer
from cura.OAuth2.AuthorizationHelpers import AuthorizationHelpers, TOKEN_TIMESTAMP_FORMAT
from cura.OAuth2.Models import AuthenticationResponse

from UM.i18n import i18nCatalog
i18n_catalog = i18nCatalog("cura")

if TYPE_CHECKING:
    from cura.OAuth2.Models import UserProfile, OAuth2Settings
    from UM.Preferences import Preferences


##  The authorization service is responsible for handling the login flow,
#   storing user credentials and providing account information.
class AuthorizationService:
    # Emit signal when authentication is completed.
    onAuthStateChanged = Signal()

    # Emit signal when authentication failed.
    onAuthenticationError = Signal()

    def __init__(self, settings: "OAuth2Settings", preferences: Optional["Preferences"] = None) -> None:
        self._settings = settings
        self._auth_helpers = AuthorizationHelpers(settings)
        self._auth_url = "{}/authorize".format(self._settings.OAUTH_SERVER_URL)
        self._auth_data = None  # type: Optional[AuthenticationResponse]
        self._user_profile = None  # type: Optional["UserProfile"]
        self._preferences = preferences
        self._server = LocalAuthorizationServer(self._auth_helpers, self._onAuthStateChanged, daemon=True)

        self._unable_to_get_data_message = None  # type: Optional[Message]

        self.onAuthStateChanged.connect(self._authChanged)

    def _authChanged(self, logged_in):
        if logged_in and self._unable_to_get_data_message is not None:
            self._unable_to_get_data_message.hide()

    def initialize(self, preferences: Optional["Preferences"] = None) -> None:
        if preferences is not None:
            self._preferences = preferences
        if self._preferences:
            self._preferences.addPreference(self._settings.AUTH_DATA_PREFERENCE_KEY, "{}")

    ##  Get the user profile as obtained from the JWT (JSON Web Token).
    #   If the JWT is not yet parsed, calling this will take care of that.
    #   \return UserProfile if a user is logged in, None otherwise.
    #   \sa _parseJWT
    def getUserProfile(self) -> Optional["UserProfile"]:
        if not self._user_profile:
            # If no user profile was stored locally, we try to get it from JWT.
            try:
                self._user_profile = self._parseJWT()
            except requests.exceptions.ConnectionError:
                # Unable to get connection, can't login.
                return None

        if not self._user_profile and self._auth_data:
            # If there is still no user profile from the JWT, we have to log in again.
            Logger.log("w", "The user profile could not be loaded. The user must log in again!")
            self.deleteAuthData()
            return None

        return self._user_profile

    ##  Tries to parse the JWT (JSON Web Token) data, which it does if all the needed data is there.
    #   \return UserProfile if it was able to parse, None otherwise.
    def _parseJWT(self) -> Optional["UserProfile"]:
        if not self._auth_data or self._auth_data.access_token is None:
            # If no auth data exists, we should always log in again.
            return None
        user_data = self._auth_helpers.parseJWT(self._auth_data.access_token)
        if user_data:
            # If the profile was found, we return it immediately.
            return user_data
        # The JWT was expired or invalid and we should request a new one.
        if self._auth_data.refresh_token is None:
            return None
        self._auth_data = self._auth_helpers.getAccessTokenUsingRefreshToken(self._auth_data.refresh_token)
        if not self._auth_data or self._auth_data.access_token is None:
            # The token could not be refreshed using the refresh token. We should login again.
            return None

        return self._auth_helpers.parseJWT(self._auth_data.access_token)

    ##  Get the access token as provided by the repsonse data.
    def getAccessToken(self) -> Optional[str]:
        if self._auth_data is None:
            Logger.log("d", "No auth data to retrieve the access_token from")
            return None

        # Check if the current access token is expired and refresh it if that is the case.
        # We have a fallback on a date far in the past for currently stored auth data in cura.cfg.
        received_at = datetime.strptime(self._auth_data.received_at, TOKEN_TIMESTAMP_FORMAT) \
            if self._auth_data.received_at else datetime(2000, 1, 1)
        expiry_date = received_at + timedelta(seconds = float(self._auth_data.expires_in or 0) - 60)
        if datetime.now() > expiry_date:
            self.refreshAccessToken()

        return self._auth_data.access_token if self._auth_data else None

    ##  Try to refresh the access token. This should be used when it has expired.
    def refreshAccessToken(self) -> None:
        if self._auth_data is None or self._auth_data.refresh_token is None:
            Logger.log("w", "Unable to refresh access token, since there is no refresh token.")
            return
<<<<<<< HEAD
        self._storeAuthData(self._auth_helpers.getAccessTokenUsingRefreshToken(self._auth_data.refresh_token))
        self.onAuthStateChanged.emit(logged_in = True)
=======
        response = self._auth_helpers.getAccessTokenUsingRefreshToken(self._auth_data.refresh_token)
        if response.success:
            self._storeAuthData(response)
            self.onAuthStateChanged.emit(logged_in=True)
        else:
            self.onAuthStateChanged(logged_in = False)
>>>>>>> a8128556

    ##  Delete the authentication data that we have stored locally (eg; logout)
    def deleteAuthData(self) -> None:
        if self._auth_data is not None:
            self._storeAuthData()
            self.onAuthStateChanged.emit(logged_in = False)

    ##  Start the flow to become authenticated. This will start a new webbrowser tap, prompting the user to login.
    def startAuthorizationFlow(self) -> None:
        Logger.log("d", "Starting new OAuth2 flow...")

        # Create the tokens needed for the code challenge (PKCE) extension for OAuth2.
        # This is needed because the CuraDrivePlugin is a untrusted (open source) client.
        # More details can be found at https://tools.ietf.org/html/rfc7636.
        verification_code = self._auth_helpers.generateVerificationCode()
        challenge_code = self._auth_helpers.generateVerificationCodeChallenge(verification_code)

        # Create the query string needed for the OAuth2 flow.
        query_string = urlencode({
            "client_id": self._settings.CLIENT_ID,
            "redirect_uri": self._settings.CALLBACK_URL,
            "scope": self._settings.CLIENT_SCOPES,
            "response_type": "code",
            "state": "(.Y.)",
            "code_challenge": challenge_code,
            "code_challenge_method": "S512"
        })

        # Open the authorization page in a new browser window.
        webbrowser.open_new("{}?{}".format(self._auth_url, query_string))

        # Start a local web server to receive the callback URL on.
        self._server.start(verification_code)

    ##  Callback method for the authentication flow.
    def _onAuthStateChanged(self, auth_response: AuthenticationResponse) -> None:
        if auth_response.success:
            self._storeAuthData(auth_response)
            self.onAuthStateChanged.emit(logged_in = True)
        else:
            self.onAuthenticationError.emit(logged_in = False, error_message = auth_response.err_message)
        self._server.stop()  # Stop the web server at all times.

    ##  Load authentication data from preferences.
    def loadAuthDataFromPreferences(self) -> None:
        if self._preferences is None:
            Logger.log("e", "Unable to load authentication data, since no preference has been set!")
            return
        try:
            preferences_data = json.loads(self._preferences.getValue(self._settings.AUTH_DATA_PREFERENCE_KEY))
            if preferences_data:
                self._auth_data = AuthenticationResponse(**preferences_data)
                # Also check if we can actually get the user profile information.
                user_profile = self.getUserProfile()
                if user_profile is not None:
                    self.onAuthStateChanged.emit(logged_in = True)
                else:
                    if self._unable_to_get_data_message is not None:
                        self._unable_to_get_data_message.hide()

                    self._unable_to_get_data_message = Message(i18n_catalog.i18nc("@info", "Unable to reach the Ultimaker account server."), title = i18n_catalog.i18nc("@info:title", "Warning"))
                    self._unable_to_get_data_message.addAction("retry", i18n_catalog.i18nc("@action:button", "Retry"), "[no_icon]", "[no_description]")
                    self._unable_to_get_data_message.actionTriggered.connect(self._onMessageActionTriggered)
                    self._unable_to_get_data_message.show()
        except ValueError:
            Logger.logException("w", "Could not load auth data from preferences")

    ##  Store authentication data in preferences.
    def _storeAuthData(self, auth_data: Optional[AuthenticationResponse] = None) -> None:
        if self._preferences is None:
            Logger.log("e", "Unable to save authentication data, since no preference has been set!")
            return
        
        self._auth_data = auth_data
        if auth_data:
            self._user_profile = self.getUserProfile()
            self._preferences.setValue(self._settings.AUTH_DATA_PREFERENCE_KEY, json.dumps(vars(auth_data)))
        else:
            self._user_profile = None
            self._preferences.resetPreference(self._settings.AUTH_DATA_PREFERENCE_KEY)

    def _onMessageActionTriggered(self, _, action):
        if action == "retry":
            self.loadAuthDataFromPreferences()<|MERGE_RESOLUTION|>--- conflicted
+++ resolved
@@ -119,17 +119,12 @@
         if self._auth_data is None or self._auth_data.refresh_token is None:
             Logger.log("w", "Unable to refresh access token, since there is no refresh token.")
             return
-<<<<<<< HEAD
-        self._storeAuthData(self._auth_helpers.getAccessTokenUsingRefreshToken(self._auth_data.refresh_token))
-        self.onAuthStateChanged.emit(logged_in = True)
-=======
         response = self._auth_helpers.getAccessTokenUsingRefreshToken(self._auth_data.refresh_token)
         if response.success:
             self._storeAuthData(response)
-            self.onAuthStateChanged.emit(logged_in=True)
+            self.onAuthStateChanged.emit(logged_in = True)
         else:
             self.onAuthStateChanged(logged_in = False)
->>>>>>> a8128556
 
     ##  Delete the authentication data that we have stored locally (eg; logout)
     def deleteAuthData(self) -> None:
